"""Miscellaneous tools, somewhat random mix yet often helpful."""
# Copyright 2018-2024 TeNPy Developers, GNU GPLv3

import logging
import numpy as np
from .optimization import bottleneck
from .process import omp_set_nthreads
from .params import Config
from collections.abc import Mapping
import random
import os.path
import itertools
import argparse
import warnings

__all__ = [
    'to_iterable', 'to_iterable_of_len', 'to_array', 'anynan', 'argsort', 'lexsort',
    'inverse_permutation', 'list_to_dict_list', 'atleast_2d_pad', 'transpose_list_list',
    'zero_if_close', 'pad', 'any_nonzero', 'add_with_None_0', 'chi_list', 'qramp_list', 'group_by_degeneracy',
    'get_close', 'find_subclass', 'get_recursive', 'set_recursive', 'update_recursive',
    'merge_recursive', 'flatten', 'setup_logging', 'build_initial_state', 'setup_executable'
]


def to_iterable(a):
    """If `a` is a not iterable or a string, return ``[a]``, else return ``a``."""
    if type(a) == str:
        return [a]
    try:
        iter(a)
    except TypeError:
        return [a]
    else:
        return a


def to_iterable_of_len(a, L):
    """If a is a non-string iterable of length `L`, return `a`, otherwise return [a]*L.

    Raises ValueError if `a` is already an iterable of different length.
    """
    if type(a) == str:
        return [a] * L
    try:
        iter(a)
    except TypeError:
        return [a] * L
    # else:
    if len(a) != L:
        raise ValueError("wrong length: got {0:d}, expected {1:d}".format(len(a), L))
    return a


def to_array(a, shape=(None, ), dtype=None, allow_incommensurate=False):
    """Convert `a` to an numpy array and tile to matching dimension/shape.

    This function provides similar functionality as numpys broadcast, but not quite the same:
    Only scalars are broadcasted to higher dimensions,
    for a non-scalar, we require the number of dimension to match.
    If the shape does not match, we repeat periodically, e.g. we tile ``(3, 4) -> (6, 16)``,
    but ``(4, 4) -> (6, 16)`` will raise an error.

    Parameters
    ----------
    a : scalar | array_like
        The input to be converted to an array. A scalar is reshaped to the desired dimension.
    shape : tuple of {None | int}
        The desired shape of the array. An entry ``None`` indicates arbitrary len >=1.
        For int entries, tile the array periodically to fit the len.
    dtype :
        Optionally specifies the data type.
    allow_incommensurate : bool
        Whether to raise an Error (``False``) or still tile to the desired shape and just "crop"
        in the end.

    Returns
    -------
    a_array : ndarray
        A copy of `a` converted to a numpy ndarray of desired dimension and shape.
    """
    a = np.array(a, dtype=dtype)  # copy
    if a.ndim != len(shape):
        if a.size == 1:
            a = np.reshape(a, [1] * len(shape))
        else:  # extending dimensions is ambiguous, so we better raise an Error.
            raise ValueError("don't know how to cast `a` to required dimensions.")
    reps = [1] * a.ndim
    need_crop = False
    crop = [slice(None, None)] * a.ndim
    for i in range(a.ndim):
        if shape[i] is None:
            continue
        reps[i] = shape[i] // a.shape[i]
        if shape[i] % a.shape[i] != 0:
            if allow_incommensurate:
                reps[i] = reps[i] +  1
                crop[i] = slice(None, shape[i])
                need_crop = True
            else:
<<<<<<< HEAD
                raise ValueError("incommensurate len for tiling from input argument shape {0:d} to target shape {1:d}".format(
=======
                raise ValueError("incommensurate len for tiling from {0:d} to {1:d}".format(
>>>>>>> f5bb56e2
                    a.shape[i], shape[i]))
    a = np.tile(a, reps)
    if need_crop:
        a = a[tuple(crop)]
    return a


if bottleneck is not None:
    anynan = bottleneck.anynan
else:

    def anynan(a):
        """check whether any entry of a ndarray `a` is 'NaN'."""
        return np.isnan(np.sum(a))  # still faster than 'np.isnan(a).any()'


def argsort(a, sort=None, **kwargs):
    """wrapper around np.argsort to allow sorting ascending/descending and by magnitude.

    Parameters
    ----------
    a : array_like
        The array to sort.
    sort : ``'m>', 'm<', '>', '<', None``
        Specify how the arguments should be sorted.

        ==================== =============================
        `sort`               order
        ==================== =============================
        ``'m>', 'LM'``       Largest magnitude first
        -------------------- -----------------------------
        ``'m<', 'SM'``       Smallest magnitude first
        -------------------- -----------------------------
        ``'>', 'LR', 'LA'``  Largest real part first
        -------------------- -----------------------------
        ``'<', 'SR', 'SA'``  Smallest real part first
        -------------------- -----------------------------
        ``'LI'``             Largest imaginary part first
        -------------------- -----------------------------
        ``'SI'``             Smallest imaginary part first
        -------------------- -----------------------------
        ``None``             numpy default: same as '<'
        ==================== =============================

    **kwargs :
        Further keyword arguments given directly to :func:`numpy.argsort`.

    Returns
    -------
    index_array : ndarray, int
        Same shape as `a`, such that ``a[index_array]`` is sorted in the specified way.
    """
    if sort is not None:
        if sort == 'm<' or sort == 'SM':
            a = np.abs(a)
        elif sort == 'm>' or sort == 'LM':
            a = -np.abs(a)
        elif sort == '<' or sort == 'SR' or sort == 'SA':
            a = np.real(a)
        elif sort == '>' or sort == 'LR' or sort == 'LA':
            a = -np.real(a)
        elif sort == 'SI':
            a = np.imag(a)
        elif sort == 'LI':
            a = -np.imag(a)
        else:
            raise ValueError("unknown sort option " + repr(sort))
    return np.argsort(a, **kwargs)


def lexsort(a, axis=-1):
    """wrapper around ``np.lexsort``: allow for trivial case ``a.shape[0] = 0`` without sorting"""
    if any([s == 0 for s in a.shape]):
        return np.arange(a.shape[axis], dtype=np.intp)
    return np.lexsort(a, axis=axis)


def inverse_permutation(perm):
    """reverse sorting indices.

    Sort functions (as :meth:`LegCharge.sort`) return a (1D) permutation `perm` array,
    such that ``sorted_array = old_array[perm]``.
    This function inverts the permutation `perm`,
    such that ``old_array = sorted_array[inverse_permutation(perm)]``.

    Parameters
    ----------
    perm : 1D array_like
        The permutation to be reversed. *Assumes* that it is a permutation with unique indices.
        If it is, ``inverse_permutation(inverse_permutation(perm)) == perm``.

    Returns
    -------
    inv_perm : 1D array (int)
        The inverse permutation of `perm` such that ``inv_perm[perm[j]] = j = perm[inv_perm[j]]``.
    """
    perm = np.asarray(perm, dtype=np.intp)
    inv_perm = np.empty_like(perm)
    inv_perm[perm] = np.arange(perm.shape[0], dtype=perm.dtype)
    return inv_perm
    # equivalently: return np.argsort(perm) # would be O(N log(N))


def list_to_dict_list(l):
    """Given a list `l` of objects, construct a lookup table.

    This function will handle duplicate entries in `l`.

    Parameters
    ----------
    l: iterable of iterable of immutable
        A list of objects that can be converted to tuples to be used as keys for a dictionary.

    Returns
    -------
    lookup : dict
        A dictionary with (key, value) pairs ``(key):[i1,i2,...]``
        where ``i1, i2, ...`` are the indices where `key` is found in `l`:
        i.e. ``key == tuple(l[i1]) == tuple(l[i2]) == ...``
    """
    d = {}
    for i, r in enumerate(l):
        k = tuple(r)
        try:
            d[k].append(i)
        except KeyError:
            d[k] = [i]
    return d


def atleast_2d_pad(a, pad_item=0):
    """Transform `a` into a 2D array, filling missing places with `pad_item`.

    Given a list of lists, turn it to a 2D array (pad with 0), or turn a 1D list to 2D.

    Parameters
    ----------
    a : list of lists
        to be converted into ad 2D array.

    Returns
    -------
    a_2D : 2D ndarray
        a converted into a numpy array.

    Examples
    --------
    .. testsetup ::

        from tenpy.tools.misc import *


    >>> atleast_2d_pad([3, 4, 0])
    array([[3, 4, 0]])

    >>> atleast_2d_pad([[3, 4], [1, 6, 7]])
    array([[3., 4., 0.],
           [1., 6., 7.]])
    """
    iter(a)  # check that a is at least 1D iterable
    if len(a) == 0:
        return np.zeros([0, 0])
    # Check if every element of a is a list
    is_list_of_list = True
    for s in a:
        try:
            iter(s)
        except TypeError:
            is_list_of_list = False
            break
    if not is_list_of_list:
        return np.array([a])
    maxlen = max([len(s) for s in a])
    # Pad if necessary
    a = [np.hstack([s, [pad_item] * (maxlen - len(s))]) for s in a]
    return np.array(a)


def transpose_list_list(D, pad=None):
    """Returns a list of lists T, such that ``T[i][j] = D[j][i]``.

    Parameters
    ----------
    D : list of list
        to be transposed
    pad :
        Used to fill missing places, if D is not rectangular.

    Returns
    -------
    T : list of lists
        transposed, rectangular version of `D`.
        constructed such that ``T[i][j] = D[j][i] if i < len(D[j]) else pad``
    """
    nRow = len(D)
    if nRow == 0:
        return [[]]
    nCol = max([len(R) for R in D])
    T = [[pad] * nRow for i in range(nCol)]
    for j, R in enumerate(D):
        for i, e in enumerate(R):
            T[i][j] = e
    return T


def zero_if_close(a, tol=1.e-15):
    """set real and/or imaginary part to 0 if their absolute value is smaller than `tol`.

    Parameters
    ----------
    a : ndarray
        numpy array to be rounded
    tol : float
        the threshold which values to consider as '0'.
    """
    if a.dtype == np.complex128 or a.dtype == np.complex64:
        ar = np.choose(np.abs(a.real) < tol, [a.real, np.zeros(a.shape)])
        ai = np.choose(np.abs(a.imag) < tol, [a.imag, np.zeros(a.shape)])
        return ar + 1j * ai
    else:
        return np.choose(np.abs(a) < tol, [a, np.zeros_like(a)])


def pad(a, w_l=0, v_l=0, w_r=0, v_r=0, axis=0):
    """Pad an array along a given `axis`.

    Parameters
    ----------
    a : ndarray
        the array to be padded
    w_l : int
        the width to be padded in the front
    v_l : dtype
        the value to be inserted before `a`
    w_r : int
        the width to be padded after the last index
    v_r : dtype
        the value to be inserted after `a`
    axis : int
        the axis along which to pad

    Returns
    -------
    padded : ndarray
        a copy of `a` with enlarged `axis`, padded with the given values.
    """
    shp = list(a.shape)
    shp[axis] += w_r + w_l
    b = np.empty(shp, a.dtype)
    # tuple of full slices
    take = [slice(None) for j in range(len(shp))]
    # prepend
    take[axis] = slice(w_l)
    b[tuple(take)] = v_l
    # copy a
    take[axis] = slice(w_l, -w_r)
    b[tuple(take)] = a
    # append
    take[axis] = slice(-w_r, None)
    b[tuple(take)] = v_r
    return b


def any_nonzero(params, keys, verbose_msg=None):
    """Check for any non-zero or non-equal entries in some parameters.

    .. deprecated :: 0.8.0
        This method will be removed in version 1.0.0.
        Use :meth:`tenpy.tools.params.Config.any_nonzero` instead.

    Parameters
    ----------
    params : dict | Config
        A dictionary of parameters, or a :class:`~tenpy.tools.params.Config`
        instance.
    keys : list of {key | tuple of keys}
        For a single key, check ``params[key]`` for non-zero entries.
        For a tuple of keys, all the ``params[key]`` have to be equal (as numpy arrays).
    verbose_msg : None | str
        If params['verbose'] >= 1, we print `verbose_msg` before checking,
        and a short notice with the `key`, if a non-zero entry is found.

    Returns
    -------
    match : bool
        False, if all params[key] are zero or `None` and
        True, if any of the params[key] for single `key` in `keys`,
        or if any of the entries for a tuple of `keys`
    """
    msg = ("tools.misc.any_nonzero() is deprecated in favor of "
           "tools.params.Config.any_nonzero().")
    warnings.warn(msg, category=FutureWarning, stacklevel=2)
    if isinstance(params, Config):
        return params.any_nonzero(keys, verbose_msg)
    verbose = (params.get('verbose', 0) > 1.)
    for k in keys:
        if isinstance(k, tuple):
            # check equality
            val = params.get(k[0], None)
            for k1 in k[1:]:
                if not np.array_equal(val, params.get(k1, None)):
                    if verbose:
                        print("{k0!r} and {k1!r} have different entries.".format(k0=k[0], k1=k1))
                    return True
        else:
            val = params.get(k, None)
            if val is not None and np.any(np.array(val) != 0.):  # count `None` as zero
                if verbose:
                    print(verbose_msg)
                    print(str(k) + " has nonzero entries")
                return True
    return False


def add_with_None_0(a, b):
    """Return ``a + b``, treating `None` as zero.

    Parameters
    ----------
    a, b :
        The two things to be added, or ``None``.

    Returns
    -------
    sum :
        ``a + b``, except if `a` or `b` is `None`, in which case the other variable is returned.
    """
    if a is None:
        return b
    if b is None:
        return a
    return a + b


def chi_list(chi_max, dchi=20, nsweeps=20, verbose=0):
    warnings.warn("Deprecated: moved `chi_list` to `tenpy.algorithms.dmrg.chi_list`.",
                  category=FutureWarning,
                  stacklevel=2)
    from tenpy.algorithms import dmrg
    chi_list = dmrg.chi_list(chi_max, dchi, nsweeps)
    if verbose:
        import pprint
        print("chi_list = ")
        pprint.pprint(chi_list)
    return chi_list
    
def qramp_list(nqramp, last_qramp, qramp_op, qramp_site, qramp_move_right):
    """return a dictionary of sweep indices with entries corresponding to qramp_list 
    in :class:`~tenpy.algorithms.dmrg.DMRGEngine`
    Parameters
    ----------
    nqramp : int
        Number of operators to be inserted in total
    last_qrampp : int
        The largest sweep index where an insertion occurs
    qramp_op : str, npc.array
        Description of the operator to insert, appropriate for the chosen DMRG algorithm
    qramp_site : int
    	Site of MPS where operators should be inserted
    qramp_move_right : True | False
    	Direction of movement during DMRG when operators should be inserted

    Returns
    -------
    dictionary: {nsweep1: [i0, move_right, custom_op], nsweep2: [...]}
    """
    if (last_qramp<nqramp):
    	raise ValueError("Error: multiple operator insertions per sweep not currently supported.")
    if qramp_site is None:
    	qramp_site = 0
    if nqramp == 0:
    	return {}
    stride = int(last_qramp)//int(nqramp)
    nlarger=last_qramp-stride*nqramp # number of steps with size (stride +1)
    qramp_list = {}
    for i in range (nqramp - nlarger):
    	sweep = (i+1)*stride
    	if (qramp_op is not None):
    		qramp_list[sweep] = [qramp_site, qramp_move_right, qramp_op]
    	else:
            qramp_list[sweep] = [qramp_site, qramp_move_right]
    offset = stride*(nqramp - nlarger)
    for i in range (nlarger):
    	sweep = offset + (i+1)*(stride+1)
    	if (qramp_op is not None):
    	    qramp_list[sweep] = [qramp_site, qramp_move_right, qramp_op]
    	else:
    		qramp_list[sweep] = [qramp_site, qramp_move_right]
    print ("qramp_list=",qramp_list)
    return qramp_list

def group_by_degeneracy(E, *args, subset=None, cutoff=1.e-12):
    """Find groups of indices for which (energy) values are degenerate.

    Parameters
    ----------
    values : 1D array
        Values (e.g. energies) which need to be close to count as degenerate.
    *args : 1D array
        Additional vectors (with same length as `values`),
        which also need to be close (up to cutoff) to count as degenerate.
    subset : 1D array
        Optionally selects a subset of the indices
    cutoff : float
        Precision up to which values still count as degenerate.

    Returns
    -------
    idx_groups : list of tuple of int
        Each tuple `group` contains indices ``i, j, k, ...`` for which the values are closer than
        `cutoff`, i.e., ``|E[j, k, ...] - E[i]| <= cutoff``.
        Each index appears exactly once (if it is contained in `subset`).

    .. testsetup ::

        from tenpy.tools.misc import *

    >>> E = [2., 2.4, 1.9999, 1.8, 2.3999, 5, 1.8]
    ... # -> 0   1    2       3    4       5  6
    >>> k = [0,  1,   2,      2,   1,      2, 1]
    >>> group_by_degeneracy(E, cutoff=0.001)
    [(0, 2), (1, 4), (3, 6), (5,)]
    >>> group_by_degeneracy(E, k, cutoff=0.001)  # k and E need to be close
    [(0,), (1, 4), (2,), (3,), (5,), (6,)]
    """
    assert cutoff >= 0.
    E = np.asarray(E)
    args = [np.asarray(arg) for arg in args]
    N, = E.shape
    groups = []
    if subset is None:
        subset = np.arange(N, dtype=np.intp)
    else:
        subset = np.asarray(subset, dtype=np.intp)
    while len(subset) > 0:
        x = subset[0]
        group = np.abs(E[subset] - E[x]) <= cutoff
        for arg in args:
            group = np.logical_and(group, np.abs(arg[subset] - arg[x]) <= cutoff)
        groups.append(tuple(subset[group]))
        subset = subset[np.logical_not(group)]
    return groups


def get_close(values, target, default=None, eps=1.e-13):
    """Iterate through `values` and return first entry closer than `eps`.

    Parameters
    ----------
    values : iterable of float
        Values to compare to.
    target : float
        Value to find.
    default :
        Returned if no value close to `target` is found.
    eps : float
        Tolerance what counts as "close", namely everything with ``abs(val-target) < eps``.

    Returns
    -------
    value : float
        An entry of `values`, if one close to `target` is found, otherwise `default`.
    """
    for v in values:
        if abs(v - target) < eps:
            return v
    return default


def find_subclass(base_class, subclass_name):
    """For a given base class, recursively find the subclass with the given name.

    Parameters
    ----------
    base_class : class
        The base class of which `subclass_name` is supposed to be a subclass.
    subclass_name : str | type
        The name (str) of the class to be found.
        Alternatively, if a type is given, it is directly returned. In that case, a warning is
        raised if it is not a subclass of `base_class`.

    Returns
    -------
    subclass : class
        Class with name `subclass_name` which is a subclass of the `base_class`.
        None, if no subclass of the given name is found.

    Raises
    ------
    ValueError: When no or multiple subclasses of `base_class` exists with that `subclass_name`.
    """
    if not isinstance(subclass_name, str):
        subclass = subclass_name
        if not isinstance(subclass, type):
            raise TypeError("expect a str or class for `subclass_name`, got " + repr(subclass))
        if not issubclass(subclass, base_class):
            # still allow it: might intend duck-typing. However, a warning should be raised!
            warnings.warn(f"find_subclass: {subclass!r} is not subclass of {base_class!r}")
        return subclass
    found = set()
    _find_subclass_recursion(base_class, subclass_name, found, set())
    if len(found) == 0:
        raise ValueError(f"No subclass of {base_class.__name__} called {subclass_name!r} defined. "
                         "Maybe missing an import of a file with a custom class definition?")
    elif len(found) == 1:
        return found.pop()
    else:
        found_not_deprecated = [c for c in found if not getattr(c, 'deprecated', False)]
        if len(found_not_deprecated) == 1:
            return found_not_deprecated[0]
        msg = f"There exist multiple subclasses of {base_class!r} with name {subclass_name!r}:"
        raise ValueError('\n'.join([msg] + [repr(c) for c in found]))


def _find_subclass_recursion(base_class, name_to_find, found, checked):
    if base_class.__name__ == name_to_find:
        found.add(base_class)
    for subcls in base_class.__subclasses__():
        if subcls in checked:
            continue
        _find_subclass_recursion(subcls, name_to_find, found, checked)
        checked.add(subcls)


_UNSET = object()  # sentinel


def get_recursive(nested_data, recursive_key, separator=".", default=_UNSET):
    """Extract specific value from a nested data structure.

    Parameters
    ----------
    nested_data : dict of dict (-like)
        Some nested data structure supporting a dict-like interface.
    recursive_key : str
        The key(-parts) to be extracted, separated by `separator`.
        A leading `separator` is ignored.
    separator : str
        Separator for splitting `recursive_key` into subkeys.
    default :
        If not specified, the function raises a `KeyError` if the recursive_key is invalid.
        If given, return this value when any of the nested dicts does not contain the subkey.

    Returns
    -------
    entry :
        For example, ``recursive_key="some.sub.key"`` will result in extracting
        ``nested_data["some"]["sub"]["key"]``.

    See also
    --------
    set_recursive : same for changing/setting a value.
    flatten : Get a completely flat structure.
    """
    if recursive_key.startswith(separator):
        recursive_key = recursive_key[len(separator):]
    if not recursive_key:
        return nested_data  # return the original data if recursive_key is just "/"
    for subkey in recursive_key.split(separator):
        if default is not _UNSET and subkey not in nested_data:
            return default
        nested_data = nested_data[subkey]
    return nested_data


def set_recursive(nested_data, recursive_key, value, separator=".", insert_dicts=False):
    """Same as :func:`get_recursive`, but set the data entry to `value`."""
    if recursive_key.startswith(separator):
        recursive_key = recursive_key[len(separator):]
    subkeys = recursive_key.split(separator)
    for subkey in subkeys[:-1]:
        if insert_dicts and subkey not in nested_data:
            nested_data[subkey] = {}
        nested_data = nested_data[subkey]
    nested_data[subkeys[-1]] = value


def update_recursive(nested_data, update_data, separator=".", insert_dicts=True):
    """Wrapper around :func:`set_recursive` to allow updating multiple values at once.

    It simply calls :func:`set_recursive` for each ``recursive_key, value in update_data.items()``.
    """
    for k, v in update_data.items():
        set_recursive(nested_data, k, v, separator, insert_dicts)


def merge_recursive(*nested_data, conflict='error', path=None):
    """Merge nested dictionaries `nested1` and `nested2`.

    Parameters
    ----------
    *nested_data: dict of dict
        Nested dictionaries that should be merged.
    path: list of str
        Path inside the nesting for useful error message.
    conflict: "error" | "first" | "last"
        How to handle conflicts: raise an error (if the values are different),
        or just give priority to the first or last `nested_data` that still has a value,
        even if they are different.

    Returns
    -------
    merged: dict of dict
        A single nested dictionary with the keys/values of the `nested_data` merged.
        Dictionary values appearing in multiple of the `nested_data` get merged recursively.
    """
    if len(nested_data) == 0:
        raise ValueError("need at least one nested_data")
    elif len(nested_data) == 1:
        return nested_data[0]
    elif len(nested_data) > 2:
        merged = nested_data[0]
        for to_merge in nested_data[1:]:
            merged = merge_recursive(merged, to_merge, conflict=conflict, path=path)
        return merged
    nested1, nested2 = nested_data
    if path is None:
        path = []
    merged = nested1.copy()
    for key, val2 in nested2.items():
        if key in merged:
            val1 = merged[key]
            if isinstance(val1, Mapping) and isinstance(val2, Mapping):
                merged[key] = merge_recursive(val1,
                                              val2,
                                              conflict=conflict,
                                              path=path + [repr(key)])
            else:
                if conflict == 'error':
                    if val1 != val2:
                        path = ':'.join(path + [repr(key)])
                        msg = '\n'.join([
                            f"Conflict with different values at {path}; we got:",
                            repr(val1),
                            repr(val2)
                        ])
                        raise ValueError(msg)
                elif conflict == 'first':
                    pass
                elif conflict == 'last':
                    merged[key] = val2
        else:
            merged[key] = val2
    return merged


def flatten(mapping, separator='.'):
    """Obtain a flat dictionary with all key/value pairs of a nested data structure.

    Parameters
    ----------
    separator : str
        Separator for merging keys to a single string.

    Returns
    -------
    flat_config : dict
        A single dictionary with all key-value pairs.

    Examples
    --------
    .. testsetup ::

        from tenpy.tools.misc import *

    >>> sample_data = {'some': {'nested': {'entry': 100, 'structure': 200},
    ...                         'subkey': 10},
    ...                'topentry': 1}
    >>> flat = flatten(sample_data)
    >>> for k in sorted(flat):
    ...     print(repr(k), ':', flat[k])
    'some.nested.entry' : 100
    'some.nested.structure' : 200
    'some.subkey' : 10
    'topentry' : 1


    See also
    --------
    get_recursive : Useful to obtain a single entry from a nested data structure.
    """
    if isinstance(mapping, Config):
        mapping = mapping.as_dict()
    result = {}  #mapping.copy()
    for k1, v1 in mapping.items():
        if isinstance(v1, dict):
            flat_submapping = flatten(v1, separator)
            for k2, v2 in flat_submapping.items():
                new_key = separator.join((k1, k2))
                result[new_key] = v2
        else:
            result[k1] = v1
    return result


#: default value for :cfg:option:`log.skip_setup`
skip_logging_setup = False


def setup_logging(options=None,
                  output_filename=None,
                  *,
                  filename=None,
                  to_stdout="INFO",
                  to_file="INFO",
                  format="%(levelname)-8s: %(message)s",
                  datefmt=None,
                  logger_levels={},
                  dict_config=None,
                  capture_warnings=None,
                  skip_setup=None):
    """Configure the :mod:`logging` module.

    The default logging setup is given by the following equivalent `dict_config`
    (here in [yaml]_ format for better readability).

    ..
        If you change the code block below, please also change the corresponding block
        in :doc:`/intro/logging`.

    .. code-block :: yaml

        version: 1  # mandatory for logging config
        disable_existing_loggers: False  # keep module-based loggers already defined!
        formatters:
            custom:
                format: "%(levelname)-8s: %(message)s"   # options['format']
        handlers:
            to_stdout:
                class: logging.StreamHandler
                level: INFO         # options['to_stdout']
                formatter: custom
                stream: ext://sys.stdout
            to_file:
                class: logging.FileHandler
                level: INFO         # options['to_file']
                formatter: custom
                filename: output_filename.log   # options['filename']
                mode: a
        root:
            handlers: [to_stdout, to_file]
            level: DEBUG

    .. note ::
        We **remove** any previously configured logging handlers.
        This is to handle the case when this function is called multiple times,
        e.g., because you run multiple :class:`~tenpy.simulations.simulation.Simulation`
        classes sequentially (e.g., :func:`~tenpy.simulations.simulation.run_seq_simulations`).

    .. deprecated :: 0.9.0
        The arguments were previously collected in a dictionary `options`.
        Now they should be given directly as keyword arguments.

    Parameters
    ----------
    **kwargs :
        Keyword arguments as described in the options below.
    output_filename : None | str
        The filename for where results are saved. The :cfg:option:`log.filename` for the
        log-file defaults to this, but replacing the extension with ``.log``.

    Options
    -------
    .. cfg:config :: log

        skip_setup: bool
            If True, don't change anything in the logging setup; just return.
            This is useful for testing purposes, where `pytest` handles the logging setup.
            All other options are ignored in this case.
        to_stdout : None | ``"DEBUG" | "INFO" | "WARNING" | "ERROR" | "CRITICAL"``
            If not None, print log with (at least) the given level to stdout.
        to_file : None | ``"DEBUG" | "INFO" | "WARNING" | "ERROR" | "CRITICAL"``
            If not None, save log with (at least) the given level to a file.
            The filename is given by `filename`.
        filename : str
            Filename for the logfile.
            It defaults  to `output_filename` with the extension replaced to ".log".
            If ``None``, no log-file will be created, even with `to_file` set.
        logger_levels : dict(str, str)
            Set levels for certain loggers, e.g. ``{'tenpy.tools.params': 'WARNING'}`` to suppress
            the parameter readouts logs.
            The keys of this dictionary are logger names, which follow the module structure in
            tenpy.
            For example, setting the level for `tenpy.simulations` will change the level
            for all loggers in any of those submodules, including the one provided as
            ``Simulation.logger`` class attribute. Hence, all messages from Simulation class
            methods calling ``self.logger.info(...)`` will be affected by that.
        format : str
            Formatting string, `fmt` argument of :class:`logging.Formatter`.
            You can for example use ``"{loglevel:.4s} {asctime} {message}"`` to include the time
            stamp of each message into the log - this is useful to get an idea where code hangs.
            Find
            `allowed keys <https://docs.python.org/3/library/logging.html#logrecord-attributes>`_
            here. The style of the formatter is chosen depending on whether the format string
            contains ``'%' '{' '$'``, respectively.
        datefmt : str
            Formatting string for the `asctime` key in the `format`, e.g. ``"%Y-%m-%d %H:%M:%S"``,
            see :meth:`logging.Formatter.formatTime`.
        dict_config : dict
            Alternatively, a full configuration dictionary for :func:`logging.config.dictConfig`.
            If used, all other options except `skip_setup` and `capture_warnings` are ignored.
        capture_warnings : bool
            Whether to call :func:`logging.captureWarnings` to include the warnings into the log.
    """
    import logging.config
    if options is not None:
        warnings.warn("Give logging parameters directly as keyword arguments!", FutureWarning, 2)
        locals().update(**options)
    if filename is None:
        if output_filename is not None:
            root, ext = os.path.splitext(output_filename)
            assert ext != '.log'
            filename = root + '.log'
    if capture_warnings is None:
        capture_warnings = dict_config is not None or to_stdout or to_file
    if skip_setup is None:
        skip_setup = skip_logging_setup
    if skip_setup:
        return
    if dict_config is None:
        handlers = {}
        if to_stdout:
            handlers['to_stdout'] = {
                'class': 'logging.StreamHandler',
                'level': to_stdout,
                'formatter': 'custom',
                'stream': 'ext://sys.stdout',
            }
        if to_file and filename is not None:
            handlers['to_file'] = {
                'class': 'logging.FileHandler',
                'level': to_file,
                'formatter': 'custom',
                'filename': filename,
                'mode': 'a',
            }
            if not to_stdout:
                cwd = os.getcwd()
                print(f"now logging to {cwd!s}/{filename!s}")
        dict_config = {
            'version': 1,  # mandatory
            'disable_existing_loggers': False,
            'formatters': {
                'custom': {
                    'format': format,
                    'datefmt': datefmt
                }
            },
            'handlers': handlers,
            'root': {
                'handlers': list(handlers.keys()),
                'level': 'DEBUG'
            },
            'loggers': {},
        }
        if '%' not in format:
            if '{' in format:
                assert '$' not in format
                style = '{'
            else:
                assert '$' in format
                style = '$'
            dict_config['formatters']['custom']['style'] = style
        for name, level in logger_levels.items():
            if name == 'root':
                dict_config['root']['level'] = level
            else:
                dict_config['loggers'].setdefault(name, {})['level'] = level
    else:
        dict_config.setdefault('disable_existing_loggers', False)
    # note: dictConfig cleans up previously existing handlers etc
    logging.config.dictConfig(dict_config)
    if capture_warnings:
        logging.captureWarnings(True)


def build_initial_state(size, states, filling, mode='random', seed=None):
    warnings.warn(
        "Deprecated `build_initial_state`: Use `tenpy.networks.mps.InitialStateBuilder` instead.",
        category=FutureWarning,
        stacklevel=2)
    from tenpy.networks import mps
    return mps.build_initial_state(size, states, filling, mode, seed)


def setup_executable(mod, run_defaults, identifier_list=None, only_list_supplied=False):
    """Read command line arguments and turn into useable dicts.

    .. warning ::

        this is a deprecated interface. Use the :class:`~tenpy.simulations.simulation.Simulation`
        interface in combination with :func:`~tenpy.console_main` instead.
        You can invoke that from the command line as ``python -m tenpy ...``.

    Uses default values defined at:
    - model class for model_par
    - here for sim_par
    - executable file for run_par
    Alternatively, a model_defaults dictionary and identifier_list can be supplied without the model

    NB: for setup_executable to work with a model class, the model class needs to define two things:
            - defaults, a static (class level) dictionary with (key, value) pairs that have the name
              of the parameter (as string) as key, and the default value as value.
            - identifier, a static (class level) list or other iterable with the names of the parameters
              to be used in filename identifiers.

    Parameters
    ----------
    mod : model | dict
        Model class (or instance) OR a dictionary containing model defaults
    run_defaults : dict
        default values for executable file parameters
    identifier_list : iterable
        Used only if mod is a dict. Contains the identifier variables

    Returns
    -------
    model_par, sim_par, run_par : dict
        containing all parameters.
    args :
        namespace with raw arguments for some backwards compatibility with executables.
    """
    warnings.warn(
        "Attention: `setup_executable` was developed for a previous version of tenpy and not all options may be operational.",
        category=FutureWarning,
        stacklevel=2)
    warnings.warn("Deprecated: use `tenpy.run_simulation` and `tenpy.console_main` instead.",
                  category=FutureWarning,
                  stacklevel=2)
    parser = argparse.ArgumentParser()

    # These deal with backwards compatibility (supplying a model)
    if type(mod) != dict and identifier_list == None:  # Assume we've been given a model class
        try:
            model_defaults = mod.defaults
            identifier_list = mod.identifier
        except AttributeError as err:
            print("Cannot get model defaults and identifier list from mod. Is mod a class/instance?")
            print(err)
            raise AttributeError
    elif type(mod) == dict and hasattr(identifier_list, '__iter__'):
        model_defaults = mod
    else:
        raise ValueError("If model_par are supplied as dict, identifier_list should be provided.")

    # The model_par bit (for all model parameters)
    for label, value in model_defaults.items():
        if type(value) == bool:  # For boolean defaults, we want a true/false flag
            if value:
                parser.add_argument('-' + label, action='store_false')
            else:
                parser.add_argument('-' + label, action='store_true')
        else:  # For non-boolean defaults, take the type of the default as type for the cmdline var
            parser.add_argument('-' + label, type=type(value), default=value)

    # The run_par bit (for executable-level parameters). These are defined in the executable file
    # but need to be included for argparse to work correctly.
    for label, value in run_defaults.items():
        if type(value) == bool:  # For boolean defaults, we want a true/false flag
            if value:
                parser.add_argument('-' + label, action='store_false')
            else:
                parser.add_argument('-' + label, action='store_true')
        else:  # For non-boolean defaults, take the type of the default as type for the cmdline var
            print('Adding argument', label)
            parser.add_argument('-' + label, type=type(value), default=value)
    # The following parameters are run-time but so general they're defined here
    parser.add_argument('-ncores', type=int, default=1)
    parser.add_argument('-dir', type=str, default=None)
    parser.add_argument('-plots', action='store_true')  # Generic flag to activate plotting
    parser.add_argument('-seed', default=None)  # For anything random

    # The sim_par bit (for DMRG-related parameters). These don't vary, so we'll just define here.
    if not 'active_sites' in run_defaults:
        parser.add_argument('-active_sites', type=int, default=2)
    parser.add_argument('-chi', type=int, default=100)
    parser.add_argument('-dchi', type=int, default=20)  # Step size for chi ramp
    parser.add_argument('-dsweeps', type=int, default=20)  # Number of sweeps for chi step
    parser.add_argument('-nqramp', type=int, default=0) # Number of insertions of qramp operator
    parser.add_argument('-last_qramp', type=int, default=50) # Last sweep at which an operator is inserted
    parser.add_argument('-qramp_op', type=str, default=None) # Operator to insert during ramp events
    parser.add_argument('-qramp_site', type=str, default='0', help='The site index where ramp operators should be inserted, or "R" for random sites') # Site on which to insert the ramp operator
    parser.add_argument('-qramp_move_left', action='store_true') # flag indicating the operators should be inserted while moving left
    if run_defaults.get('min_sweeps') is None:
        parser.add_argument('-min_sweeps', type=int, default=30)
    if run_defaults.get('max_sweeps') is None:
        parser.add_argument('-max_sweeps', type=int, default=1000)
    if run_defaults.get('N_sweeps_check') is None:
        parser.add_argument('-N_sweeps_check', type=int, default=10)
    
    # inputs for mixer parameters, as per https://tenpy.readthedocs.io/en/latest/reference/tenpy.algorithms.dmrg.Mixer.html#cfg-config-Mixer
    parser.add_argument('-mixer', action='store_true')  # To activate mixer
    parser.add_argument('-mix_str', type=float, default=1.e-3)
    parser.add_argument('-mix_dec', type=float, default=1.5)
    parser.add_argument('-mix_len', type=int, default=80)
            
    # control of tolerances:
    if run_defaults.get('max_E_err') is None:
        parser.add_argument('-max_E_err', type=float, default=1e-8) # DMRG Error tolerance
    if run_defaults.get('max_S_err') is None:
        parser.add_argument('-max_S_err', type=float, default=1e-5) # DMRG Entanglement tolerance

    # DMRG norm tolerance: https://tenpy.readthedocs.io/en/latest/reference/tenpy.algorithms.dmrg.DMRGEngine.html#cfg-option-DMRGEngine.norm_tol
    if not 'norm_tol' in run_defaults:        parser.add_argument('-norm_tol', type=float, default=1e-5) # After the DMRG run, update the environment with at most `norm_tol_iter` sweeps until ``np.linalg.norm(psi.norm_err()) < norm_tol``.
    if not 'norm_tol_iter' in run_defaults:
        parser.add_argument('-norm_tol_iter', type=float, default=5.0)
	#Perform at most `norm_tol_iter`*`update_env` sweeps to converge the norm error below `norm_tol`
    
    # parameters controlling sweeps to reconstruct the environment
    if run_defaults.get('start_env') is None:
        parser.add_argument('-start_env', type=int, default=0)
    if run_defaults.get('update_env') is None:
        parser.add_argument('-update_env', type=int)

    # Now parse and turn into manageable dicts.
    args = parser.parse_args()
    par_dict = vars(args)  # Turns args (='Namespace' object) into dict.

    model_par = {}
    for label in model_defaults.keys():  # Select the model-relevant parts of par_dict
        model_par[label] = par_dict[label]

    run_par = {}
    for label in run_defaults.keys():  # Select the executable-relevant parts of par_dict
        run_par[label] = par_dict[label]

    try:
        from ..algorithms import dmrg
        sim_par = {
            'active_sites': args.active_sites,
            'chi_list': dmrg.chi_list(args.chi, args.dchi, args.dsweeps),
            'qramp_op': args.qramp_op,
            'qramp_list': qramp_list(args.nqramp, args.last_qramp, args.qramp_op, args.qramp_site, not args.qramp_move_left),
            'min_sweeps': args.min_sweeps,
            'max_sweeps': args.max_sweeps,
            'N_sweeps_check' : args.N_sweeps_check,
            'start_env': args.start_env,
            'max_E_err' : args.max_E_err,
            'max_S_err' : args.max_S_err,
            'norm_tol' : args.norm_tol,
            'norm_tol_iter' : args.norm_tol_iter,
            'verbose': args.verbose,  # Take this from the model
            'lanczos_params': {
                'N_min': 2,
                'N_max': 40,
                'E_tol': 10**(-12)
            }
         }
        if (args.update_env is None):
            sim_par['update_env'] = args.N_sweeps_check // 2
        else:
            sim_par['update_env'] = args.update_env
			
    except AttributeError as err:
        print(
            'sim_par parsing has failed, most likely because model does not define verbose parameter.'
        )
        print(err)
        raise AttributeError
    if args.mixer:
        sim_par['mixer'] = True
        sim_par['mixer_params'] = {
            'amplitude': args.mix_str,
            'decay': args.mix_dec,
            'disable_after': args.mix_len
        }

    # Having set up all dictionaries, we can now do some other setting up
    omp_set_nthreads(args.ncores)
    if not args.dir == None:
        os.chdir(args.dir)
    import matplotlib
    matplotlib.rcParams["savefig.directory"] = os.chdir(os.getcwd())

    # Build the identifier based on model-defined and general parameters
    identifier = "chi_{}_seed_{}_".format(args.chi, args.seed)  # Only use seed if supplied?
    for varname in identifier_list:
        if 'conserve' in varname:
            shortened = varname.replace('conserve',
                                        'cons').replace('number',
                                                        'num').replace('charge',
                                                                       'ch').replace('spin', 'S')
            identifier += shortened + "_"
        else:
            if (only_list_supplied):
                if model_par[varname] != model_defaults[varname]:
                    identifier += varname + "_" + str(model_par[varname]) + "_"
            else:
                if model_par[varname] != 0:  # Parameters that are 0 are ignored. Only want supplied?
                    identifier += varname + "_" + str(model_par[varname]) + "_"
    if args.mixer:
        identifier += 'mix_({},{},{})'.format(args.mix_str, args.mix_dec, args.mix_len)
    if identifier[-1] == "_":
        identifier = identifier[:-1]
    # Attempt to shorten the identifier
    identifier = identifier.replace('periodic', 'inf').replace('finite', 'fin').replace('.0_', '_')
    identifier = identifier.replace('flux_p', 'p').replace('flux_q', 'q').replace('phi_ext_mode','pe-mode')
    if len(identifier) >= 144:
<<<<<<< HEAD
        print("Warning: identifier has a length longer than max filename on encrypted Ubuntu! Try argument 'only_list_supplied'")
=======
        print("Warning: identifier has a length longer than max filename on encrypted Ubuntu!")
>>>>>>> f5bb56e2

    run_par.update({
        'ncores': args.ncores,
        'dir': args.dir,
        'plots': args.plots,
        'identifier': identifier,
        'seed': args.seed,
    })

    return model_par, sim_par, run_par, args<|MERGE_RESOLUTION|>--- conflicted
+++ resolved
@@ -97,11 +97,7 @@
                 crop[i] = slice(None, shape[i])
                 need_crop = True
             else:
-<<<<<<< HEAD
                 raise ValueError("incommensurate len for tiling from input argument shape {0:d} to target shape {1:d}".format(
-=======
-                raise ValueError("incommensurate len for tiling from {0:d} to {1:d}".format(
->>>>>>> f5bb56e2
                     a.shape[i], shape[i]))
     a = np.tile(a, reps)
     if need_crop:
@@ -1024,10 +1020,6 @@
     args :
         namespace with raw arguments for some backwards compatibility with executables.
     """
-    warnings.warn(
-        "Attention: `setup_executable` was developed for a previous version of tenpy and not all options may be operational.",
-        category=FutureWarning,
-        stacklevel=2)
     warnings.warn("Deprecated: use `tenpy.run_simulation` and `tenpy.console_main` instead.",
                   category=FutureWarning,
                   stacklevel=2)
@@ -1200,11 +1192,7 @@
     identifier = identifier.replace('periodic', 'inf').replace('finite', 'fin').replace('.0_', '_')
     identifier = identifier.replace('flux_p', 'p').replace('flux_q', 'q').replace('phi_ext_mode','pe-mode')
     if len(identifier) >= 144:
-<<<<<<< HEAD
         print("Warning: identifier has a length longer than max filename on encrypted Ubuntu! Try argument 'only_list_supplied'")
-=======
-        print("Warning: identifier has a length longer than max filename on encrypted Ubuntu!")
->>>>>>> f5bb56e2
 
     run_par.update({
         'ncores': args.ncores,
