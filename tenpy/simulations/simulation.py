--- conflicted
+++ resolved
@@ -312,21 +312,15 @@
                 raise ValueError("can't find Algorithm called " + repr(alg_class_name))
         else:
             AlgorithmClass = alg_class_name
-<<<<<<< HEAD
-        self._init_algorithm(AlgorithmClass)
-=======
-        params = self.options.subconfig('algorithm_params')
-        self.engine = AlgorithmClass(self.psi, self.model, params, **kwargs)
->>>>>>> f5289bcc
+        self._init_algorithm(AlgorithmClass, **kwargs)
         self.engine.checkpoint.connect(self.save_at_checkpoint)
         con_checkpoint = list(self.options.get('connect_algorithm_checkpoint', []))
         for entry in con_checkpoint:
             self.engine.checkpoint.connect_by_name(*entry)
 
-    def _init_algorithm(self, AlgorithmClass):
+    def _init_algorithm(self, AlgorithmClass, **kwargs):
         params = self.options.subconfig('algorithm_params')
-        # TODO load environment from file?
-        self.engine = AlgorithmClass(self.psi, self.model, params)
+        self.engine = AlgorithmClass(self.psi, self.model, params, **kwargs)
 
     def init_measurements(self):
         """Initialize and prepare measurements.
