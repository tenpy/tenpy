r"""A module to handle charge conservation in tensor networks.

A detailed introduction to this module (including notations) can be found in :doc:`/intro/npc`.

This module `np_conserved` implements a class :class:`Array`
designed to make use of charge conservation in tensor networks.
The idea is that the `Array` class is used in a fashion very similar to
the :class:`numpy.ndarray`, e.g you can call the functions :func:`tensordot` or :func:`svd`
(of this module) on them.
The structure of the algorithms (as DMRG) is thus the same as with basic numpy ndarrays.

Internally, an :class:`Array` saves charge meta data to keep track of blocks which are nonzero.
All possible operations (e.g. tensordot, svd, ...) on such arrays preserve the total charge
structure. In addition, these operations make use of the charges to figure out which of the blocks
it has to use/combine - this is the basis for the speed-up.

.. autodata:: QCUTOFF
.. autodata:: QTYPE


Overview
^^^^^^^^

.. rubric:: Classes

.. autosummary::
    Array
    ~tenpy.linalg.charges.ChargeInfo
    ~tenpy.linalg.charges.LegCharge
    ~tenpy.linalg.charges.LegPipe

.. rubric:: Array creation

.. autosummary::
    Array.from_ndarray_trivial
    Array.from_ndarray
    Array.from_func
    Array.from_func_square
    zeros
    eye_like
    diag

.. rubric:: Concatenation

.. autosummary::
    concatenate
    grid_concat
    grid_outer

.. rubric:: Detecting charges of flat arrays

.. autosummary::
    detect_qtotal
    detect_legcharge
    detect_grid_outer_legcharge

.. rubric:: Contraction of some legs

.. autosummary::
    tensordot
    outer
    inner
    trace

.. rubric:: Linear algebra

.. autosummary::
    svd
    pinv
    norm
    qr
    expm

.. rubric:: Eigen systems

.. autosummary::
    eigh
    eig
    eigvalsh
    eigvals
    speigs

"""
# Copyright (C) TeNPy Developers, Apache license

import numpy as np
import scipy.linalg
from scipy.linalg import blas as BLAS  # python interface to BLAS
import warnings
import itertools
from numbers import Integral

# import public API from charges
from .charges import ChargeInfo, DipolarChargeInfo, LegCharge, LegPipe
from . import charges  # for private functions
from .svd_robust import svd as svd_flat

from ..tools.misc import to_iterable, anynan, argsort, inverse_permutation, list_to_dict_list
from ..tools.math import speigs as _sp_speigs
from ..tools.math import qr_li
from ..tools.string import vert_join, is_non_string_iterable
from ..tools.optimization import optimize, OptimizationFlag, use_cython

__all__ = [
<<<<<<< HEAD
    'QCUTOFF', 'ChargeInfo', 'DipolarChargeInfo', 'LegCharge', 'LegPipe', 'Array', 'zeros', 'ones',
    'eye_like', 'diag', 'concatenate', 'grid_concat', 'grid_outer', 'detect_grid_outer_legcharge',
    'detect_qtotal', 'detect_legcharge', 'trace', 'outer', 'inner', 'tensordot', 'svd', 'pinv',
    'norm', 'eigh', 'eig', 'eigvalsh', 'eigvals', 'speigs', 'expm', 'qr', 'orthogonal_columns',
    'to_iterable_arrays'
=======
    'QCUTOFF', 'ChargeInfo', 'LegCharge', 'LegPipe', 'Array', 'zeros', 'ones', 'eye_like', 'diag',
    'concatenate', 'grid_concat', 'grid_outer', 'detect_grid_outer_legcharge', 'detect_qtotal',
    'detect_legcharge', 'trace', 'outer', 'inner', 'tensordot', 'svd', 'pinv', 'norm', 'eigh',
    'eig', 'eigvalsh', 'eigvals', 'speigs', 'expm', 'qr', 'orthogonal_columns',
    'to_iterable_arrays', 'polar'
>>>>>>> 61234f29
]

#: A cutoff to ignore machine precision rounding errors when determining charges
QCUTOFF = np.finfo(np.float64).eps * 10

#: the type used for charges
QTYPE = charges.QTYPE

# ##################################
# Array class
# ##################################


class Array:
    r"""A multidimensional array (=tensor) for using charge conservation.

    An `Array` represents a multi-dimensional tensor,
    together with the charge structure of its legs (for abelian charges).
    Further information can be found in :doc:`/intro/npc`.

    The default :meth:`__init__` (i.e. ``Array(...)``) does not insert any data,
    and thus yields an Array 'full' of zeros, equivalent to :func:`zeros()`.
    Further, new arrays can be created with one of :meth:`from_ndarray_trivial`,
    :meth:`from_ndarray`, or :meth:`from_func`, and of course by copying/tensordot/svd etc.

    In-place methods are indicated by a name starting with ``i``.
    (But `is_completely_blocked` is not inplace...)

    Parameters
    ----------
    legcharges : list of :class:`~tenpy.linalg.charges.LegCharge`
        The leg charges for each of the legs. The :class:`ChargeInfo` is read out from it.
    dtype : type or string
        The data type of the array entries. Defaults to np.float64.
    qtotal : 1D array of QTYPE
        The total charge of the array. Defaults to 0.
    labels : list of {str | None}
        Labels associated to each leg, ``None`` for non-named labels.

    Attributes
    ----------
    rank : int
        The rank or "number of dimensions", equivalent to ``len(shape)``.
    shape : tuple(int)
        The number of indices for each of the legs.
    dtype : np.dtype
        The data type of the entries.
    chinfo : :class:`~tenpy.linalg.charges.ChargeInfo`
        The nature of the charge.
    qtotal : 1D array
        The total charge of the tensor.
    legs : list of :class:`~tenpy.linalg.charges.LegCharge`
        The leg charges for each of the legs.
    _labels : list of { str | None }
        Labels for the different legs, None for non-labeled legs.
    _data : list of arrays
        The actual entries of the tensor.
    _qdata : 2D array (len(_data), rank), dtype np.intp
        For each of the _data entries the qindices of the different legs.
    _qdata_sorted : Bool
        Whether self._qdata is lexsorted. Defaults to `True`,
        but *must* be set to `False` by algorithms changing _qdata.

    """
    def __init__(self, legcharges, dtype=np.float64, qtotal=None, labels=None):
        """see help(self)"""
        self.legs = list(legcharges)
        if len(self.legs) == 0:
            raise ValueError("can't have 0-rank Tensor")
        self.chinfo = self.legs[0].chinfo
        self._set_shape()
        self.dtype = np.dtype(dtype)
        self.qtotal = self.chinfo.make_valid(qtotal)
        self._labels = [None] * len(self.legs)
        if labels is not None:
            self.iset_leg_labels(labels)
        self._data = []
        self._qdata = np.empty((0, self.rank), dtype=np.intp, order='C')
        self._qdata_sorted = True
        self.test_sanity()

    def test_sanity(self):
        """Sanity check.

        Raises ValueErrors, if something is wrong.
        """
        if optimize(OptimizationFlag.skip_arg_checks):
            return
        if len(self.legs) == 0:
            raise ValueError("We don't allow rank-0 tensors without legs")
        for l in self.legs:
            if l.chinfo != self.chinfo:
                raise ValueError("leg has different ChargeInfo:\n{0!s}\n vs {1!s}".format(
                    l.chinfo, self.chinfo))
        if self.shape != tuple([lc.ind_len for lc in self.legs]):
            raise ValueError("shape mismatch with LegCharges\n self.shape={0!s} != {1!s}".format(
                self.shape, tuple([lc.ind_len for lc in self.legs])))
        for l in self.legs:
            l.test_sanity()
        if any([self.dtype != d.dtype for d in self._data]):
            raise ValueError("wrong dtype: {0!s} vs\n {1!s}".format(
                self.dtype, [self.dtype != d.dtype for d in self._data]))
        if self._qdata.shape != (self.stored_blocks, self.rank):
            raise ValueError("_qdata shape wrong")
        if self._qdata.dtype != np.intp:
            raise ValueError("wrong dtype of _qdata")
        if np.any(self._qdata < 0) or np.any(self._qdata >= [l.block_number for l in self.legs]):
            raise ValueError("invalid qind in _qdata")
        if not self._qdata.flags['C_CONTIGUOUS']:
            raise ValueError("qdata is not C-contiguous")
        if self._qdata_sorted:
            perm = np.lexsort(self._qdata.T)
            if np.any(perm != np.arange(len(perm))):
                raise ValueError("_qdata_sorted == True, but _qdata is not sorted")
        # check total charge
        block_q = np.sum([l.get_charge(qi) for l, qi in zip(self.legs, self._qdata.T)], axis=0)
        block_q = self.chinfo.make_valid(block_q)
        if np.any(block_q != self.qtotal):
            raise ValueError("some row of _qdata is incompatible with total charge")
        # check block_sizes
        block_sizes = [l.get_block_sizes()[qi] for l, qi in zip(self.legs, self._qdata.T)]
        for block, block_shape in zip(self._data, zip(*block_sizes)):
            assert block.shape == block_shape
        # test labels
        assert len(self._labels) == self.rank
        for lbl in self._labels:
            if not isinstance(lbl, (type(None), str)):
                raise ValueError("label not string: " + repr(self.labels))

    def copy(self, deep=True):
        """Return a (deep or shallow) copy of self.

        **Both** deep and shallow copies will share ``chinfo`` and the `LegCharges` in ``legs``.

        In contrast to a deep copy, the shallow copy will also share the tensor entries,
        namely the *same* instances of ``_qdata`` and ``_data`` and ``labels``
        (and other 'immutable' properties like the shape or dtype).

        .. note ::

            Shallow copies are *not* recommended unless you know the consequences!
            See the following examples illustrating some of the pitfalls.

        Examples
        --------
        Be **very** careful when making non-deep copies: In the following example,
        the original `a` is changed if and only if the corresponding block existed in `a` before.

        .. doctest :: A.copy

            >>> a = npc.Array.from_ndarray_trivial(np.arange(6.).reshape(2, 3))
            >>> print(a.to_ndarray())
            [[0. 1. 2.]
             [3. 4. 5.]]
            >>> b = a.copy(deep=False)  # shallow copy
            >>> b[1, 2] = 8.
            >>> float(a[1, 2])  # changed!
            8.0

        Other `inplace` operations **might*** have no effect at all (although we don't guarantee that):

        .. doctest :: A.copy
            :options: +SKIP

            >>> a *= 2  # has no effect on `b`
            >>> b.iconj()  # nor does this change `a`
        """
        cp = Array.__new__(Array)
        cp.__setstate__(self.__getstate__())
        cp.legs = list(self.legs)  # different list but same instances
        cp._set_shape()
        cp._labels = cp._labels[:]  # list copy
        if deep:
            cp._data = [b.copy() for b in self._data]
            cp._qdata = self._qdata.copy('C')
            cp.qtotal = self.qtotal.copy()
            # even deep copies share legs & chinfo (!)
        return cp

    def __getstate__(self):
        """Allow to pickle and copy."""
        return self.__dict__

    def __setstate__(self, state):
        """Allow to pickle and copy."""
        # order is important for import of old version!
        if isinstance(state, dict):  # allow to import from the non-compiled version
            self.__dict__.update(state)
            self._set_shape()
        elif isinstance(state, tuple):  # allow to import from the compiled versions of TenPy 0.3.0
            self._data, self._qdata, self._qdata_sorted, self.chinfo, self.dtype, labels, \
                self.legs, self.qtotal, self.rank, self.shape = state
            self.labels = labels  # property, requires rank to be set already
        else:
            raise ValueError("setstate with incompatible type of state")

    def save_hdf5(self, hdf5_saver, h5gr, subpath):
        """Export `self` into a HDF5 file.

        This method saves all the data it needs to reconstruct `self` with :meth:`from_hdf5`.

        Specifically, it saves :attr:`chinfo`, :attr:`legs`, :attr:`dtype` under these names,
        :attr:`qtotal` as ``"total_charge"``,
        :attr:`_data` as ``"blocks"``, :attr:`_qdata` as ``:block_inds"``,
        the :attr:`labels` in the list-form (as returned by :meth:`get_leg_labels`).
        Moreover, it saves :attr:`rank`, :attr:`shape` and
        :attr:`_qdata_sorted` (under the name ``"block_inds_sorted"``) as HDF5 attributes.

        Parameters
        ----------
        hdf5_saver : :class:`~tenpy.tools.hdf5_io.Hdf5Saver`
            Instance of the saving engine.
        h5gr : :class`Group`
            HDF5 group which is supposed to represent `self`.
        subpath : str
            The `name` of `h5gr` with a ``'/'`` in the end.
        """
        hdf5_saver.save(self.chinfo, subpath + "chinfo")
        hdf5_saver.save(self.legs, subpath + "legs")
        hdf5_saver.save(self.dtype, subpath + "dtype")
        hdf5_saver.save(self.qtotal, subpath + "total_charge")
        hdf5_saver.save(self._labels, subpath + "labels")
        hdf5_saver.save(self._data, subpath + "blocks")
        hdf5_saver.save(self._qdata, subpath + "block_inds")
        h5gr.attrs["block_inds_sorted"] = self._qdata_sorted
        h5gr.attrs["rank"] = self.rank  # not needed for loading, but still useful metadata
        h5gr.attrs["shape"] = np.array(self.shape, np.intp)  # same

    @classmethod
    def from_hdf5(cls, hdf5_loader, h5gr, subpath):
        """Load instance from a HDF5 file.

        This method reconstructs a class instance from the data saved with :meth:`save_hdf5`.

        Parameters
        ----------
        hdf5_loader : :class:`~tenpy.tools.hdf5_io.Hdf5Loader`
            Instance of the loading engine.
        h5gr : :class:`Group`
            HDF5 group which is represent the object to be constructed.
        subpath : str
            The `name` of `h5gr` with a ``'/'`` in the end.

        Returns
        -------
        obj : cls
            Newly generated class instance containing the required data.
        """
        obj = cls.__new__(cls)  # create class instance, no __init__() call
        hdf5_loader.memorize_load(h5gr, obj)
        obj.chinfo = hdf5_loader.load(subpath + "chinfo")
        obj.legs = hdf5_loader.load(subpath + "legs")
        obj.dtype = hdf5_loader.load(subpath + "dtype")
        obj.qtotal = hdf5_loader.load(subpath + "total_charge")
        obj._labels = hdf5_loader.load(subpath + "labels")
        obj._data = hdf5_loader.load(subpath + "blocks")
        obj._qdata = hdf5_loader.load(subpath + "block_inds")
        obj._qdata_sorted = hdf5_loader.get_attr(h5gr, "block_inds_sorted")
        obj._set_shape()
        obj.test_sanity()
        return obj

    @classmethod
    def from_ndarray_trivial(cls, data_flat, dtype=None, labels=None):
        """convert a flat numpy ndarray to an Array with trivial charge conservation.

        Parameters
        ----------
        data_flat : array_like
            The data to be converted to a Array.
        dtype : ``np.dtype``
            The data type of the array entries. Defaults to dtype of `data_flat`.
        labels : list of {str | None}
            Labels associated to each leg, ``None`` for non-named labels.

        Returns
        -------
        res : :class:`Array`
            An Array with data of data_flat.
        """
        data_flat = np.asarray(data_flat)  # unspecified dtype
        if dtype is None:
            dtype = data_flat.dtype
        data_flat = data_flat.astype(dtype, copy=False)
        chinfo = ChargeInfo()
        legs = [LegCharge.from_trivial(s, chinfo) for s in data_flat.shape]
        res = cls(legs, dtype, labels=labels)
        res._data = [data_flat]
        res._qdata = np.zeros((1, res.rank), np.intp)
        res._qdata_sorted = True
        res.test_sanity()
        return res

    @classmethod
    def from_ndarray(cls,
                     data_flat,
                     legcharges,
                     dtype=None,
                     qtotal=None,
                     cutoff=None,
                     labels=None,
                     raise_wrong_sector=True,
                     warn_wrong_sector=True):
        """convert a flat (numpy) ndarray to an Array.

        Parameters
        ----------
        data_flat : array_like
            The flat ndarray which should be converted to a npc `Array`.
            The shape has to be compatible with legcharges.
        legcharges : list of :class:`LegCharge`
            The leg charges for each of the legs. The :class:`ChargeInfo` is read out from it.
        dtype : ``np.dtype``
            The data type of the array entries. Defaults to dtype of `data_flat`.
        qtotal : None | charges
            The total charge of the new array.
        cutoff : float
            Blocks with ``np.max(np.abs(block)) > cutoff`` are considered as zero.
            Defaults to :data:`QCUTOFF`.
        labels : list of {str | None}
            Labels associated to each leg, ``None`` for non-named labels.
        raise_wrong_sector : bool
            If True, raise a ValueError in case of non-zero entries (larger than `cutoff`) in the
            wrong blocks of `data_flat`. If `False`, just raise a warning.

        Returns
        -------
        res : :class:`Array`
            An Array with data of `data_flat`.

        See also
        --------
        detect_qtotal : used to detect ``qtotal`` if not given.
        """
        if cutoff is None:
            cutoff = QCUTOFF
        data_flat = np.asarray(data_flat)  # unspecified dtype
        if dtype is None:
            dtype = data_flat.dtype
        # make copy so we can safely modify
        data_flat = data_flat.astype(dtype, copy=True)
        res = cls(legcharges, dtype, qtotal, labels)  # without any data
        if res.shape != data_flat.shape:
            raise ValueError("Incompatible shapes: legcharges {0!s} vs flat {1!s} ".format(
                res.shape, data_flat.shape))
        if qtotal is None:
            res.qtotal = qtotal = detect_qtotal(data_flat, legcharges, cutoff)
        data = []
        qdata = []
        for qindices in res._iter_all_blocks():
            sl = res._get_block_slices(qindices)
            if np.all(res._get_block_charge(qindices) == qtotal):
                data.append(np.array(data_flat[sl], dtype=res.dtype))  # copy data
                data_flat[sl] = 0
                qdata.append(qindices)
        # have set all those entries that were read out to zero. Only zeros should remain
        if np.any(np.abs(data_flat) > cutoff):
            if raise_wrong_sector:
                raise ValueError("wrong sector with non-zero entries")
            if warn_wrong_sector:
                msg = "flat array has non-zero entries in blocks incompatible with charge"
                warnings.warn(msg,  stacklevel=2)
        res._data = data
        res._qdata = np.array(qdata, dtype=np.intp, order='C').reshape((len(qdata), res.rank))
        res._qdata_sorted = True
        res.test_sanity()
        return res

    @classmethod
    def from_func(cls,
                  func,
                  legcharges,
                  dtype=None,
                  qtotal=None,
                  func_args=(),
                  func_kwargs={},
                  shape_kw=None,
                  labels=None):
        """Create an Array from a numpy func.

        This function creates an array and fills the blocks *compatible* with the charges
        using `func`, where `func` is a function returning a `array_like` when given a shape,
        e.g. one of ``np.ones`` or ``np.random.standard_normal``.

        Parameters
        ----------
        func : callable
            A function-like object which is called to generate the data blocks.
            We expect that `func` returns a flat array of the given `shape` convertible to `dtype`.
            If no `shape_kw` is given, it is called as
            ``func(shape, *func_args, **func_kwargs)``,
            otherwise as ``func(*func_args, shape_kw=shape, **func_kwargs)``.
            `shape` is a tuple of int.
        legcharges : list of :class:`LegCharge`
            The leg charges for each of the legs. The :class:`ChargeInfo` is read out from it.
        dtype : None | type | string
            The data type of the output entries. Defaults to np.float64.
            Defaults to `None`: obtain it from the return value of the function.
            Note that this argument is not given to func, but rather a type conversion
            is performed afterwards. You might want to set a `dtype` in `func_kwargs` as well.
        qtotal : None | charges
            The total charge of the new array. Defaults to charge 0.
        func_args : iterable
            Additional arguments given to `func`.
        func_kwargs : dict
            Additional keyword arguments given to `func`.
        shape_kw : None | str
            If given, the keyword with which shape is given to `func`.
        labels : list of {str | None}
            Labels associated to each leg, ``None`` for non-named labels.

        Returns
        -------
        res : :class:`Array`
            An Array with blocks filled using `func`.
        """
        if dtype is None:
            # create a small test block to derive the dtype
            shape = (2, 2)
            if shape_kw is None:
                block = func(shape, *func_args, **func_kwargs)
            else:
                kws = func_kwargs.copy()
                kws[shape_kw] = shape
                block = func(*func_args, **kws)
            block = np.asarray(block)
            dtype = block.dtype
        res = cls(legcharges, dtype, qtotal, labels)  # without any data yet.
        data = []
        qdata = []
        # iterate over all qindices compatible with qtotal
        qindices = np.array([qi for qi in res._iter_all_blocks()], dtype=np.intp)
        block_charges = res._get_block_charge(qindices.T)  # .T: allows to use 2D `qindices`
        compatible = np.all(block_charges == res.qtotal, axis=1)
        for qindices in qindices[compatible]:
            shape = res._get_block_shape(qindices)
            if shape_kw is None:
                block = func(shape, *func_args, **func_kwargs)
            else:
                kws = func_kwargs.copy()
                kws[shape_kw] = shape
                block = func(*func_args, **kws)
            block = np.asarray(block, dtype=res.dtype)
            data.append(block)
            qdata.append(qindices)
        res._data = data
        res._qdata = np.array(qdata, dtype=np.intp, order='C').reshape((len(qdata), res.rank))
        res._qdata_sorted = True  # _iter_all_blocks is in lexicographic order
        res.test_sanity()
        return res

    @classmethod
    def from_func_square(cls,
                         func,
                         leg,
                         dtype=None,
                         func_args=(),
                         func_kwargs={},
                         shape_kw=None,
                         labels=None):
        """Create an Array from a (numpy) function.

        This function creates an array and fills the blocks *compatible* with the charges
        using `func`, where `func` is a function returning a `array_like` when given a shape,
        e.g. one of ``np.ones`` or ``np.random.standard_normal`` or the functions defined in
        :mod:`~tenpy.linalg.random_matrix`.

        Parameters
        ----------
        func : callable
            A function-like object which is called to generate the data blocks.
            We expect that `func` returns a flat array of the given `shape` convertible to `dtype`.
            If no `shape_kw` is given, it is called like ``func(shape, *fargs, **fkwargs)``,
            otherwise as ``func(*fargs, `shape_kw`=shape, **fkwargs)``.
            `shape` is a tuple of int.
        leg : :class:`LegCharge`
            The leg charges for the first leg; the second leg is set to ``leg.conj()``.
            The :class:`ChargeInfo` is read out from it.
        dtype : None | type | string
            The data type of the output entries.
            Defaults to `None`: obtain it from the return value of the function.
            Note that this argument is not given to func, but rather a type conversion
            is performed afterwards. You might want to set a `dtype` in `func_kwargs` as well.
        func_args : iterable
            Additional arguments given to `func`.
        func_kwargs : dict
            Additional keyword arguments given to `func`.
        shape_kw : None | str
            If given, the keyword with which shape is given to `func`.
        labels : list of {str | None}
            Labels associated to each leg, ``None`` for non-named labels.

        Returns
        -------
        res : :class:`Array`
            An Array with blocks filled using `func`.
        """
        blocked = leg.is_blocked()
        if not blocked:
            pipe = LegPipe([leg])
            legs = [pipe, pipe.conj()]
        else:
            legs = [leg, leg.conj()]
        res = Array.from_func(func, legs, dtype, None, func_args, func_kwargs, shape_kw, labels)
        if not blocked:
            return res.split_legs()
        return res

    def zeros_like(self):
        """Return a copy of self with only zeros as entries, containing no `_data`."""
        res = self.copy(deep=False)
        res._data = []
        res._qdata = np.empty((0, res.rank), dtype=np.intp)
        res._qdata_sorted = True
        return res

    # properties ==============================================================

    @property
    def size(self):
        """The number of dtype-objects stored."""
        return np.sum([t.size for t in self._data], dtype=np.int_)

    @property
    def stored_blocks(self):
        """The number of (non-zero) blocks stored in :attr:`_data`."""
        return len(self._data)

    @property
    def ndim(self):
        """Alias for :attr:`rank` or ``len(self.shape)``."""
        return self.rank

    # labels ==================================================================

    def get_leg_index(self, label):
        """translate a leg-index or leg-label to a leg-index.

        Parameters
        ----------
        label : int | string
            The leg-index directly or a label (string) set before.

        Returns
        -------
        leg_index : int
            The index of the label.

        See also
        --------
        get_leg_indices : calls get_leg_index for a list of labels.
        iset_leg_labels : set the labels of different legs.
        """
        if not isinstance(label, Integral):
            try:
                label = self._labels.index(label)
            except ValueError:  # not in List
                msg = "Label not found: {0!r}, current labels: {1!r}".format(label, self._labels)
                raise KeyError(msg) from None
        else:
            if label < 0:
                label += self.rank
            if label > self.rank or label < 0:
                raise ValueError("axis {0:d} out of rank {1:d}".format(label, self.rank))
        return label

    def get_leg_indices(self, labels):
        """Translate a list of leg-indices or leg-labels to leg indices.

        Parameters
        ----------
        labels : iterable of string/int
            The leg-labels (or directly indices) to be translated in leg-indices.

        Returns
        -------
        leg_indices : list of int
            The translated labels.

        See also
        --------
        get_leg_index : used to translate each of the single entries.
        iset_leg_labels : set the labels of different legs.
        """
        return [self.get_leg_index(l) for l in labels]

    def iset_leg_labels(self, labels):
        """Set labels for the different axes/legs; in place.

        Introduction to leg labeling can be found in :doc:`/intro/npc`.

        Parameters
        ----------
        labels : iterable (strings | None), len=self.rank
            One label for each of the legs.
            An entry can be None for an anonymous leg.

        See also
        --------
        get_leg: translate the labels to indices.
        """
        if len(labels) != self.rank:
            raise ValueError("Need one leg label for each of the legs, got: " + str(list(labels)))
        for i, l in enumerate(labels):
            if l is None:
                continue
            if l == '':
                raise ValueError("use `None` for empty labels")
            if l in labels[i + 1:]:
                raise ValueError("Duplicate label entry in " + repr(labels))
        self._labels = list(labels)
        return self

    def get_leg_labels(self):
        """Return list of the leg labels, with `None` for anonymous legs."""
        return self._labels[:]

    def has_label(self, label):
        """Check whether a given label exists."""
        return (label in self._labels)

    def get_leg(self, label):
        """Return ``self.legs[self.get_leg_index(label)]``.

        Convenient function returning the leg corresponding to a leg label/index.
        """
        return self.legs[self.get_leg_index(label)]

    def ireplace_label(self, old_label, new_label):
        """Replace the leg label `old_label` with `new_label`; in place."""
        old_index = self.get_leg_index(old_label)
        labels = self._labels[:]
        labels[old_index] = None
        new_label = str(new_label)
        if new_label in labels:
            msg = "Duplicate label: trying to set {0!r} in {1!r}".format(new_label, labels)
            raise ValueError(msg)
        labels[old_index] = new_label
        self._labels = labels
        return self

    def replace_label(self, old_label, new_label):
        """Return a shallow copy with the leg label `old_label` replaced by `new_label`."""
        return self.copy(deep=False).ireplace_label(old_label, new_label)

    def ireplace_labels(self, old_labels, new_labels):
        """Replace leg label ``old_labels[i]`` with ``new_labels[i]``; in place."""
        old_inds = self.get_leg_indices(old_labels)
        labels = self._labels[:]
        for i in old_inds:
            labels[i] = None
        for i, new_label in zip(old_inds, new_labels):
            new_label = str(new_label)
            if new_label in labels:
                msg = "Duplicate label: trying to set {0!r} in {1!r}".format(new_label, labels)
                raise ValueError(msg)
            labels[i] = new_label
        self._labels = labels
        return self

    def replace_labels(self, old_labels, new_labels):
        """Return a shallow copy with ``old_labels[i]`` replaced by ``new_labels[i]``."""
        return self.copy(deep=False).ireplace_labels(old_labels, new_labels)

    def idrop_labels(self, old_labels=None):
        """Remove leg labels from self; in place.

        Parameters
        ----------
        old_labels : list of str|int
            The leg labels/indices for which the label should be removed.
            By default (None), remove all labels.
        """
        if old_labels is None:
            self._labels = [None] * self.rank
            return self
        old_inds = self.get_leg_indices(old_labels)
        labels = self._labels[:]
        for i in old_inds:
            labels[i] = None
        self._labels = labels
        return self

    # string output ===========================================================

    def __repr__(self):
        return "<npc.Array shape={0!s} labels={1!s}>".format(self.shape, self.get_leg_labels())

    def __str__(self):
        res = [
            repr(self)[:-1], "charge=" + str(self.chinfo),
            vert_join([str(l) for l in self.legs], delim='|')
        ]
        if np.prod(self.shape) < 100:
            res.append(str(self.to_ndarray()))
        res.append('>')
        return '\n'.join(res)

    def sparse_stats(self):
        """Returns a string detailing the sparse statistics."""
        total = np.prod(self.shape)
        if total == 0:
            return "Array without entries, one axis is empty."
        nblocks = self.stored_blocks
        stored = self.size
        nonzero = np.sum([np.count_nonzero(t) for t in self._data], dtype=np.int_)
        bs = np.array([t.size for t in self._data], dtype=float)
        if nblocks > 0:
            captsparse = float(nonzero) / stored
            bs_min = int(np.min(bs))
            bs_max = int(np.max(bs))
            bs_mean = np.sum(bs) / nblocks
            bs_med = np.median(bs)
            bs_var = np.var(bs)
        else:
            captsparse = 1.
            bs_min = bs_max = bs_mean = bs_med = bs_var = 0
        res = "{nonzero:d} of {total:d} entries (={nztotal:g}) nonzero,\n" \
            "stored in {nblocks:d} blocks with {stored:d} entries.\n" \
            "Captured sparsity: {captsparse:g}\n"  \
            "Block sizes min:{bs_min:d} mean:{bs_mean:.2f} median:{bs_med:.1f} " \
            "max:{bs_max:d} var:{bs_var:.2f}"

        return res.format(nonzero=nonzero,
                          total=total,
                          nztotal=nonzero / total,
                          nblocks=nblocks,
                          stored=stored,
                          captsparse=captsparse,
                          bs_min=bs_min,
                          bs_max=bs_max,
                          bs_mean=bs_mean,
                          bs_med=bs_med,
                          bs_var=bs_var)

    # accessing entries =======================================================

    def to_ndarray(self):
        """Convert self to a dense numpy ndarray."""
        res = np.zeros(self.shape, dtype=self.dtype)
        for block, slices, _, _ in self:  # that's elegant! :)
            res[slices] = block
        return res

    def __iter__(self):
        """Allow to iterate over the non-zero blocks, giving all `_data`.

        Yields
        ------
        block : ndarray
            the actual entries of a charge block
        blockslices : tuple of slices
            for each of the legs a slice giving the range of the block in the original tensor
        charges : list of charges
            the charge value(s) for each of the legs (taking `qconj` into account)
        qdat : ndarray
            the qindex for each of the legs
        """
        for block, qdat in zip(self._data, self._qdata):
            blockslices = []
            qs = []
            for (qi, l) in zip(qdat, self.legs):
                blockslices.append(l.get_slice(qi))
                qs.append(l.get_charge(qi))
            yield block, tuple(blockslices), qs, qdat

    def __getitem__(self, inds):
        """Access entries with ``self[inds]``.

        Parameters
        ----------
        inds : tuple
            A tuple specifying the `index` for each leg.
            An ``Ellipsis`` (written as ``...``) replaces ``slice(None)`` for missing axes.
            For a single `index`, we currently support:

            - A single integer, choosing an index of the axis,
              reducing the dimension of the resulting array.
            - A ``slice(None)`` specifying the complete axis.
            - A ``slice``, which acts like a `mask` in :meth:`iproject`.
            - A 1D array_like(bool): acts like a `mask` in :meth:`iproject`.
            - A 1D array_like(int): acts like a `mask` in :meth:`iproject`,
              and if not ordered, a subsequent permutation with :meth:`permute`

        Returns
        -------
        res : `dtype`
            Only returned, if a single integer is given for all legs.
            It is the entry specified by `inds`, giving ``0.`` for non-saved blocks.
        or
        sliced : :class:`Array`
            A copy with some of the data removed by :meth:`take_slice` and/or :meth:`project`.

        Notes
        -----
        ``self[i]`` is equivalent to ``self[i, ...]``.
        ``self[i, ..., j]`` is syntactic sugar for ``self[(i, Ellipsis, i2)]``

        Raises
        ------
        IndexError
            If the number of indices is too large, or
            if an index is out of range.
        """
        int_only, inds = self._pre_indexing(inds)
        if int_only:
            pos = np.array([l.get_qindex(i) for i, l in zip(inds, self.legs)])
            try:
                block = self.get_block(pos[:, 0])
            except IndexError:
                return self.dtype.type(0)
            if block is None:
                return self.dtype.type(0)
            else:
                return block[tuple(pos[:, 1])]
        # advanced indexing
        return self._advanced_getitem(inds)

    def __setitem__(self, inds, other):
        """Assign ``self[inds] = other``.

        Should work as expected for both basic and advanced indexing as described in
        :meth:`__getitem__`.
        `other` can be:
        - a single value (if all of `inds` are integer)
        or for slicing/advanced indexing:
        - a :class:`Array`, with charges as ``self[inds]`` returned by :meth:`__getitem__`.
        - or a flat numpy array, assuming the charges as with ``self[inds]``.
        """
        int_only, inds = self._pre_indexing(inds)
        if int_only:
            pos = np.array([l.get_qindex(i) for i, l in zip(inds, self.legs)])
            block = self.get_block(pos[:, 0], insert=True)
            block[tuple(pos[:, 1])] = other
            return
        # advanced indexing
        if not isinstance(other, Array):
            # if other is a flat array, convert it to an npc Array
            like_other = self.zeros_like()
            for i, leg in enumerate(like_other.legs):
                if isinstance(leg, LegPipe):
                    like_other.legs[i] = leg.to_LegCharge()
            like_other = like_other._advanced_getitem(inds)
            other = Array.from_ndarray(other, like_other.legs, self.dtype, like_other.qtotal)
        self._advanced_setitem_npc(inds, other)

    def get_block(self, qindices, insert=False):
        """Return the ndarray in ``_data`` representing the block corresponding to `qindices`.

        Parameters
        ----------
        qindices : 1D array of np.intp
            The qindices, for which we need to look in _qdata.
        insert : bool
            If True, insert a new (zero) block, if `qindices` is not existent in ``self._data``.
            Otherwise just return ``None``.

        Returns
        -------
        block: ndarray | ``None``
            The block in ``_data`` corresponding to qindices.
            If `insert`=False and there is not block with qindices, return ``None``.

        Raises
        ------
        IndexError
            If `qindices` are incompatible with charge and `raise_incomp_q`.
        """
        if not np.all(self._get_block_charge(qindices) == self.qtotal):
            raise IndexError("trying to get block for qindices incompatible with charges")
        # find qindices in self._qdata
        match = np.argwhere(np.all(self._qdata == qindices, axis=1))[:, 0]
        if len(match) == 0:
            if insert:
                res = np.zeros(self._get_block_shape(qindices), dtype=self.dtype)
                self._data.append(res)
                self._qdata = np.append(self._qdata, [qindices], axis=0)
                self._qdata_sorted = False
                return res
            else:
                return None
        return self._data[match[0]]

    def take_slice(self, indices, axes):
        """Return a copy of self fixing `indices` along one or multiple `axes`.

        For a rank-4 Array ``A.take_slice([i, j], [1,2])`` is equivalent to ``A[:, i, j, :]``.

        Parameters
        ----------
        indices : (iterable of) int
            The (flat) index for each of the legs specified by `axes`.
        axes : (iterable of) str/int
            Leg labels or indices to specify the legs for which the indices are given.

        Returns
        -------
        sliced_self : :class:`Array`
            A copy of self, equivalent to taking slices with indices inserted in axes.

        See also
        --------
        add_leg : opposite action of inserting a new leg.
        """
        axes = self.get_leg_indices(to_iterable(axes))
        indices = np.asarray(to_iterable(indices), dtype=np.intp)
        if len(axes) != len(indices):
            raise ValueError("len(axes) != len(indices)")
        if indices.ndim != 1:
            raise ValueError("indices may only contain ints")
        res = self.copy(deep=True)
        if len(axes) == 0:
            return res  # nothing to do
        # qindex and index_within_block for each of the axes
        pos = np.array([self.legs[a].get_qindex(i) for a, i in zip(axes, indices)])
        # which axes to keep
        keep_axes = [a for a in range(self.rank) if a not in axes]
        res.legs = [self.legs[a] for a in keep_axes]
        res._set_shape()
        labels = self._labels
        res._labels = [labels[a] for a in keep_axes]
        # calculate new total charge
        for a, (qi, _) in zip(axes, pos):
            res.qtotal -= self.legs[a].get_charge(qi)
        res.qtotal = self.chinfo.make_valid(res.qtotal)
        # which blocks to keep
        axes = np.array(axes, dtype=np.intp)
        keep_axes = np.array(keep_axes, dtype=np.intp)
        keep_blocks = np.all(self._qdata[:, axes] == pos[:, 0], axis=1)
        res._qdata = np.asarray(self._qdata[np.ix_(keep_blocks, keep_axes)], order='C')
        # res._qdata_sorted is not changed
        # determine the slices to take on _data
        sl = [slice(None)] * self.rank
        for a, ri in zip(axes, pos[:, 1]):
            sl[a] = ri  # the indices within the blocks
        sl = tuple(sl)
        # finally take slices on _data
        res._data = [block[sl] for block, k in zip(res._data, keep_blocks) if k]
        return res

    def add_trivial_leg(self, axis=0, label=None, qconj=1):
        """Add a trivial leg (with just one entry) to `self`.

        Parameters
        ----------
        axis : int
            The new leg is inserted before index `axis`.
        label : str | ``None``
            If not ``None``, use it as label for the new leg.
        qconj : +1 | -1
            The direction of the new leg.

        Returns
        -------
        extended : :class:`Array`
            A (possibly) *shallow* copy of self with an additional leg of ind_len 1 and charge 0.
        """
        if axis < 0:
            axis += self.rank
        res = self.copy(deep=False)
        leg = LegCharge.from_qflat(self.chinfo, [self.chinfo.make_valid(None)], qconj=qconj)
        res.legs.insert(axis, leg)
        if label is not None and label in self._labels:
            raise ValueError("label already exists")
        res._labels.insert(axis, label)
        res._set_shape()
        res._data = res._data[:]  # make a copy
        for j, T in enumerate(res._data):
            res._data[j] = T.reshape(T.shape[:axis] + (1, ) + T.shape[axis:])
        res._qdata = np.asarray(np.hstack(
            [res._qdata[:, :axis],
             np.zeros([len(res._data), 1], np.intp), res._qdata[:, axis:]]),
                              order='C')
        return res

    def add_leg(self, leg, i, axis=0, label=None):
        """Add a leg to `self`, setting the current array as slice for a given index.

        Parameters
        ----------
        leg : :class:`LegCharge`
            The charge data of the leg to be added.
        i : int
            Index within the leg for which the data of `self` should be set.
        axis : axis
            The new leg is inserted before this current axis.
        label : str | ``None``
            If not ``None``, use it as label for the new leg.

        Returns
        -------
        extended : :class:`Array`
            A copy of self with the new `leg` at axis `axis` , such that
            ``extended.take_slice(i, axis)`` returns a copy of `self`.

        See also
        --------
        take_slice : opposite action reducing the number of legs.
        """
        if axis < 0:
            axis += self.rank
        legs = list(self.legs)
        legs.insert(axis, leg)
        qi, _ = leg.get_qindex(i)
        labels = self._labels[:]
        if label is not None and label in labels:
            raise ValueError("label already exists")
        labels.insert(axis, label)
        qtotal = self.chinfo.make_valid(self.qtotal + leg.get_charge(qi))
        extended = Array(legs, self.dtype, qtotal)
        extended._labels = labels
        slices = [slice(None, None)] * self.rank
        slices[axis] = i
        extended[tuple(slices)] = self  # use existing implementation
        return extended

    def extend(self, axis, extra):
        """Increase the dimension of a given axis, filling the values with zeros.

        Parameters
        ----------
        axis : int | str
            The axis (or axis-label) to be extended.
        extra : :class:`LegCharge` | int
            By what to extend, i.e. the charges to be appended to the leg of `axis`.
            An int stands for extending the length of the array by a single new block of that size
            with zero charges.

        Returns
        -------
        extended : :class:`Array`
            A copy of self with the specified axis increased.
        """
        extended = self.copy(deep=True)
        ax = self.get_leg_index(axis)
        extended.legs[ax] = extended.legs[ax].extend(extra)
        extended._set_shape()
        return extended

    # handling of charges =====================================================

    def gauge_total_charge(self, axis, newqtotal=None, new_qconj=None):
        """Changes the total charge by adjusting the charge on a certain leg.

        The total charge is given by finding a nonzero entry [i1, i2, ...] and calculating::

            qtotal = self.chinfo.make_valid(
                np.sum([l.get_charge(l.get_qindex(qi)[0])
                        for i, l in zip([i1,i2,...], self.legs)], axis=0))

        Thus, the total charge can be changed by redefining (= shifting) the LegCharge
        of a single given leg. This is exactly what this function does.

        Parameters
        ----------
        axis : int or string
            The new leg (index or label), for which the charge is changed.
        newqtotal : charge values, defaults to 0
            The new total charge.
        new_qconj: {+1, -1, None}
            Whether the new LegCharge points inward (+1) or outward (-1) afterwards.
            By default (None) use the previous ``self.legs[leg].qconj``.

        Returns
        -------
        copy : :class:`Array`
            A shallow copy of self with ``copy.qtotal == newqtotal`` and new ``copy.legs[leg]``.
            The new leg will be a :class`LegCharge`, even if the old leg was a :class:`LegPipe`.
        """
        res = self.copy(deep=False)
        ax = self.get_leg_index(axis)
        old_qconj = self.legs[ax].qconj
        if new_qconj is None:
            new_qconj = old_qconj
        if new_qconj not in [-1, +1]:
            raise ValueError("invalid new_qconj")
        chinfo = self.chinfo
        newqtotal = res.qtotal = chinfo.make_valid(newqtotal).copy()  # default zero
        chdiff = newqtotal - self.qtotal
        new_charges = self.legs[ax].charges + old_qconj * chdiff
        if old_qconj != new_qconj:
            new_charges = -new_charges
        new_charges = chinfo.make_valid(new_charges)
        res.legs[ax] = LegCharge.from_qind(chinfo, self.legs[ax].slices, new_charges, new_qconj)
        return res

    def add_charge(self, add_legs, chinfo=None, qtotal=None):
        """Add charges.

        Parameters
        ----------
        add_legs : iterable of :class:`LegCharge`
            One `LegCharge` for each axis of `self`, to be added to the one in :attr:`legs`.
        chargeinfo : :class:`ChargeInfo`
            The ChargeInfo for all charges; create new if ``None``.
        qtotal : None | charges
            The total charge with respect to `add_legs`.
            If ``None``, derive it from non-zero entries of ``self``.

        Returns
        -------
        charges_added : :class:`Array`
            A copy of `self`, where the LegCharges `add_legs` where added to `self.legs`.
            Note that the LegCharges are neither bunched or sorted;
            you might want to use :meth:`sort_legcharge`.
        """
        if len(add_legs) != self.rank:
            raise ValueError("wrong number of legs in `add_legs`")
        if chinfo is not None:
            chinfo2 = ChargeInfo.add([self.chinfo, add_legs[0].chinfo])
            assert chinfo == chinfo2
        else:
            chinfo = ChargeInfo.add([self.chinfo, add_legs[0].chinfo])
        legs = [
            LegCharge.from_add_charge([leg, leg2], chinfo)
            for (leg, leg2) in zip(self.legs, add_legs)
        ]
        if qtotal is None:
            for block, slices, _, _ in self:
                leg_slices = []
                for leg, sl in zip(add_legs, slices):
                    mask = np.zeros(leg.ind_len, np.bool_)
                    mask[sl] = True
                    leg_slices.append(leg.project(mask)[2])
                qtotal = detect_qtotal(self.to_ndarray(), leg_slices)
                break
            else:
                raise ValueError("no non-zero entry: can't detect qtotal")
        else:
            qtotal = np.concatenate((self.qtotal, np.array(qtotal, dtype=QTYPE)))
        res = Array(legs, self.dtype, qtotal, self._labels)
        for block, slices, _, _ in self:  # use __iter__
            res[slices] = block  # use __setitem__
        return res

    def drop_charge(self, charge=None, chinfo=None):
        """Drop (one of) the charges.

        Parameters
        ----------
        charge : int | str
            Number or `name` of the charge (within `chinfo`) which is to be dropped.
            ``None`` means dropping all charges.
        chinfo : :class:`ChargeInfo`
            The :class:`ChargeInfo` with `charge` dropped; create a new one if ``None``.

        Returns
        -------
        dropped : :class:`Array`
            A copy of `self`, where the specified `charge` has been removed.
            Note that the LegCharges are neither bunched or sorted;
            you might want to use :meth:`sort_legcharge`.
        """
        chinfo2 = ChargeInfo.drop(self.chinfo, charge)
        if chinfo is not None:
            assert chinfo == chinfo2
            chinfo2 = chinfo
        if charge is None:
            qtotal = None
            res = Array([LegCharge.from_drop_charge(leg, charge, chinfo2) for leg in self.legs],
                        self.dtype, qtotal, self._labels)
            for block, slices, _, _ in self:  # use __iter__
                res[slices] = block  # use __setitem__
        else:
            # keep the very same (sparse) block structure
            if isinstance(charge, str):
                charge = self.chinfo.names.index(charge)
            res = self.copy(deep=True)
            res.chinfo = chinfo2
            res.legs = [LegCharge.from_drop_charge(leg, charge, chinfo2) for leg in self.legs]
            res.qtotal = np.delete(self.qtotal, charge, 0)
        res.test_sanity()
        return res

    def change_charge(self, charge, new_qmod, new_name='', chinfo=None):
        """Change the `qmod` of one charge in `chinfo`.

        Parameters
        ----------
        charge : int | str
            Number or `name` of the charge (within `chinfo`) which is to be changed.
            ``None`` means dropping all charges.
        new_qmod : int
            The new `qmod` to be set.
        new_name : str
            The new name of the charge.
        chinfo : :class:`ChargeInfo`
            The :class:`ChargeInfo` with `qmod` of `charge` changed; create a new one if ``None``.

        Returns
        -------
        changed : :class:`Array`
            A copy of `self`, where the `qmod` of the specified `charge` has been changed.
            Note that the LegCharges are neither bunched or sorted;
            you might want to use :meth:`sort_legcharge`.
        """
        chinfo2 = ChargeInfo.change(self.chinfo, charge, new_qmod, new_name)
        if chinfo is not None:
            assert chinfo == chinfo2
            chinfo2 = chinfo
        res = self.copy(deep=True)
        res.chinfo = chinfo2
        res.legs = [
            LegCharge.from_change_charge(leg, charge, new_qmod, new_name, chinfo2)
            for leg in self.legs
        ]
        res.test_sanity()
        return res

    def is_completely_blocked(self):
        """Return bool whether all legs are blocked by charge."""
        return all([l.is_blocked() for l in self.legs])

    def sort_legcharge(self, sort=True, bunch=True):
        """Return a copy with one or all legs sorted by charges.

        Sort/bunch one or multiple of the LegCharges.
        Legs which are sorted *and* bunched are guaranteed to be blocked by charge.

        Parameters
        ----------
        sort : True | False | list of {True, False, perm}
            A single bool holds for all legs, default=True.
            Else, `sort` should contain one entry for each leg, with a bool for sort/don't sort,
            or a 1D array perm for a given permutation to apply to a leg.
        bunch : True | False | list of {True, False}
            A single bool holds for all legs, default=True.
            Whether or not to bunch at each leg, i.e. combine contiguous blocks with equal charges.

        Returns
        -------
        perm : tuple of 1D arrays
            The permutation applied to each of the legs, such that
            ``cp.to_ndarray() = self.to_ndarray()[np.ix_(*perm)]``.
        result : Array
            A shallow copy of self, with legs sorted/bunched.
        """
        if sort is False or sort is True:  # ``sort in [False, True]`` doesn't work
            sort = [sort] * self.rank
        if bunch is False or bunch is True:
            bunch = [bunch] * self.rank
        if not len(sort) == len(bunch) == self.rank:
            raise ValueError("Wrong len for bunch or sort")

        # idea: encapsulate legs into pipes which are sorted/bunched ...
        axes = []
        pipes = []
        perms = [None] * self.rank
        for ax in range(self.rank):
            if sort[ax] or bunch[ax]:
                axes.append([ax])
                leg = self.legs[ax]
                pipe = LegPipe([leg], sort=sort[ax], bunch=bunch[ax], qconj=leg.qconj)
                pipes.append(pipe)
            else:
                perms[ax] = np.arange(self.shape[ax], dtype=np.intp)
        cp = self.combine_legs(axes, pipes=pipes)
        cp._labels = self._labels[:]  # reset labels
        # ... and convert pipes back to leg charges
        for ax in axes:
            ax = ax[0]
            if sort[ax] or bunch[ax]:
                pipe = cp.legs[ax]
                if pipe._perm is None:
                    perms[ax] = np.arange(self.shape[ax], dtype=np.intp)
                else:
                    p_qind = inverse_permutation(pipe._perm)
                    perms[ax] = self.legs[ax].perm_flat_from_perm_qind(p_qind)
                cp.legs[ax] = pipe.to_LegCharge()
        return tuple(perms), cp

    def isort_qdata(self):
        """(Lexicographically) sort ``self._qdata``; in place.

        Lexsort ``self._qdata`` and ``self._data`` and set ``self._qdata_sorted = True``.
        """
        if self._qdata_sorted:
            return
        if len(self._qdata) < 2:
            self._qdata_sorted = True
            return
        perm = np.lexsort(self._qdata.T)
        self._qdata = self._qdata[perm, :]
        self._data = [self._data[p] for p in perm]
        self._qdata_sorted = True

    def apply_charge_mapping(self, map_func, func_args=(), func_kwargs={}):
        """Apply a mapping to the charges of all legs and to qtotal.

        The resulting Array is a shallow copy with the same block structure and the same numerical
        entries, but the charges, i.e. the labels of the different blocks, are changed.
        
        The mapping needs to be compatible with charge rules, i.e. applying the mapping must
        commute with charge fusion::

                map_func((q1 + q2) % qmod) == (map_func(q1) + map_func(q2)) % qmod

        and duality::

            map_func((-q) % qmod) == (-map_func(q)) % qmod

        Parameters
        ----------
        map_func : function
            The mapping to be applied to the charges.
            Signature ``mapped_charges = map_func(charges, *args, **kwargs)``, where ``charges``
            are 2D ndarrays. Must not mutate its input.
        func_args : tuple, optional
            Positional arguments for `map_func`.
        func_kwargs : dict, optional
            Keyword arguments for `map_func`.

        Returns
        -------
        Shallow copy with mapped charges.
        """
        res = self.copy(deep=False)
        res.legs = [leg.apply_charge_mapping(map_func, func_args, func_kwargs) for leg in self.legs]
        res.qtotal = map_func(self.qtotal, *func_args, **func_kwargs)
        return res

    # reshaping ===============================================================

    def make_pipe(self, axes, **kwargs):
        """Generates a :class:`~tenpy.linalg.charges.LegPipe` for specified axes.

        Parameters
        ----------
        axes : iterable of str|int
            The leg labels for the axes which should be combined. Order matters!
        **kwargs :
            Additional keyword arguments given to :class:`~tenpy.linalg.charges.LegPipe`.

        Returns
        -------
        pipe : :class:`~tenpy.linalg.charges.LegPipe`
            A pipe of the legs specified by axes.
        """
        axes = self.get_leg_indices(axes)
        legs = [self.legs[a] for a in axes]
        return LegPipe(legs, **kwargs)

    def combine_legs(self, combine_legs, new_axes=None, pipes=None, qconj=None):
        """Reshape: combine multiple legs into multiple pipes. If necessary, transpose before.

        .. versionchanged :: 1.0
            Make `qconj` default to the `qconj` of the first leg to be combine rather than just +1.


        Parameters
        ----------
        combine_legs : (iterable of) iterable of {str|int}
            Bundles of leg indices or labels, which should be combined into a new output pipes.
            If multiple pipes should be created, use a list fore each new pipe.
        new_axes : None | (iterable of) int
            The leg-indices, at which the combined legs should appear in the resulting array.
            Default: for each pipe the position of its first pipe in the original array,
            (taking into account that some axes are 'removed' by combining).
            Thus no transposition is performed if `combine_legs` contains only contiguous ranges.
        pipes : None | (iterable of) {:class:`LegPipes` | None}
            Optional: provide one or multiple of the resulting LegPipes to avoid overhead of
            computing new leg pipes for the same legs multiple times.
            The LegPipes are conjugated, if that is necessary for compatibility with the legs.
        qconj : (iterable of) {+1, -1}
            Specify whether new created pipes point inward or outward.
            Defaults to the same value as the first of the legs to be combined.
            E.g. for a single combine, the default `qconj` is `self.get_leg(combine_legs[0]).qconj`.
            Ignored for given `pipes`, which are not newly calculated.

        Returns
        -------
        reshaped : :class:`Array`
            A copy of self, with some legs combined into pipes as specified by the arguments.

        See also
        --------
        split_legs : inverse reshaping splitting LegPipes.

        Notes
        -----
        Labels are inherited from self.
        New pipe labels are generated as ``'(' + '.'.join(*leglabels) + ')'``.
        For these new labels, previously unlabeled legs are replaced by ``'?#'``,
        where ``#`` is the leg-index in the original tensor `self`.

        Examples
        --------
        .. doctest :: Array.combine_legs

            >>> orig_array = npc.Array.from_ndarray_trivial(np.arange(60).reshape([2, 3, 2, 1, 5]),
            ...                                             labels=['a', 'b', 'c', 'd', 'e'])
            >>> c1 = orig_array.combine_legs([1, 2], qconj=-1)  # only single output pipe
            >>> c1.get_leg_labels()
            ['a', '(b.c)', 'd', 'e']
            >>> c1.shape
            (2, 6, 1, 5)

        Indices of `combine_legs` refer to the original array.
        If transposing is necessary, it is performed automatically:

        .. doctest :: Array.combine_legs

            >>> c2 = orig_array.combine_legs([[0, 3], [4, 1]], qconj=[+1, -1]) # two output pipes
            >>> c2.get_leg_labels()
            ['(a.d)', 'c', '(e.b)']
            >>> c2.shape
            (2, 2, 15)
            >>> c3 = orig_array.combine_legs([['a', 'd'], ['e', 'b']], new_axes=[2, 1],
            ...                            pipes=[c2.legs[0], c2.legs[2]])
            >>> c3.get_leg_labels()
            ['c', '(e.b)', '(a.d)']
        """
        # bring arguments into a standard form
        combine_legs = list(combine_legs)  # convert iterable to list
        # check: is combine_legs `iterable(iterable(int|str))` or `iterable(int|str)` ?
        if not is_non_string_iterable(combine_legs[0]):
            # the first entry is (int|str) -> only a single new pipe
            combine_legs = [combine_legs]
            if new_axes is not None:
                new_axes = to_iterable(new_axes)
            if pipes is not None:
                pipes = to_iterable(pipes)
        pipes = self._combine_legs_make_pipes(combine_legs, pipes, qconj)  # out-sourced
        # good for index tricks: convert combine_legs into arrays
        combine_legs = [np.asarray(self.get_leg_indices(cl), dtype=np.intp) for cl in combine_legs]
        all_combine_legs = np.concatenate(combine_legs)
        if len(set(all_combine_legs)) != len(all_combine_legs):
            raise ValueError("got a leg multiple times: " + str(combine_legs))
        new_axes, transp = self._combine_legs_new_axes(combine_legs, new_axes)  # out-sourced
        # permute arguments such that new_axes is sorted ascending
        perm_args = np.argsort(new_axes)
        combine_legs = [combine_legs[p] for p in perm_args]
        pipes = [pipes[p] for p in perm_args]
        new_axes = [new_axes[p] for p in perm_args]

        # labels: replace non-set labels with '?#' (*before* transpose
        labels = [(l if l is not None else '?' + str(i)) for i, l in enumerate(self._labels)]
        # transpose if necessary
        if transp != tuple(range(self.rank)):
            res = self.copy(deep=False)
            res.iset_leg_labels(labels)
            res = res.itranspose(transp)
            inv_transp = inverse_permutation(transp)
            tr_combine_legs = [[inv_transp[a] for a in cl] for cl in combine_legs]
            return res.combine_legs(tr_combine_legs, new_axes=new_axes, pipes=pipes)
        # if we come here, combine_legs has the form of `tr_combine_legs`.
        # HERE we have the standard form of arguments

        # obtain the new legs
        # non_combined_legs: axes of self which are not in combine_legs
        non_combined_legs = np.array([a for a in range(self.rank) if a not in all_combine_legs],
                                     dtype=np.intp)
        legs = [self.legs[ax] for ax in non_combined_legs]
        for na, p in zip(new_axes, pipes):  # not reversed
            legs.insert(na, p)
        non_new_axes = np.array([i for i in range(len(legs)) if i not in new_axes],
                                dtype=np.intp)  # convert to array for index tricks
        # get new labels
        pipe_labels = [self._combine_leg_labels([labels[c] for c in cl]) for cl in combine_legs]
        for na, p, plab in zip(new_axes, pipes, pipe_labels):
            labels[na:na + p.nlegs] = [plab]

        res = Array(legs, self.dtype, self.qtotal, labels)

        # the **main work** of copying & reshaping the data
        if self.stored_blocks == 1:
            # handle self.stored_blocks == 1 separately for optimization
            qmap_inds = [
                p._map_incoming_qind(self._qdata[:, cl])[0] for p, cl in zip(pipes, combine_legs)
            ]
            res_qdata = np.empty((1, res.rank), np.intp)
            res_qdata[0, non_new_axes] = self._qdata[0, non_combined_legs]
            slices = [slice(None)] * res.rank
            for na, p, qi in zip(new_axes, pipes, qmap_inds):
                q_map_row = p.q_map[qi, :]
                res_qdata[0, na] = q_map_row[2]
                slices[na] = slice(*q_map_row[:2])
            res_block = np.zeros(res._get_block_shape(res_qdata[0, :]), dtype=res.dtype)
            res._data = [res_block]
            res._qdata = res_qdata
            res._qdata_sorted = True
            res_block_view = res_block[tuple(slices)]
            res_block_view[:] = self._data[0].reshape(res_block_view.shape)
        elif self.stored_blocks > 1:
            # sourced out for optimization
            new_axes = np.array(new_axes, np.intp)
            _combine_legs_worker(self, res, combine_legs, non_combined_legs, new_axes,
                                 non_new_axes, pipes)
        return res

    def split_legs(self, axes=None, cutoff=0.):
        """Reshape: opposite of combine_legs: split (some) legs which are LegPipes.

        Reverts :meth:`combine_legs` (except a possibly performed `transpose`).
        The split legs are replacing the LegPipes at their position, see the examples below.
        Labels are split reverting what was done in :meth:`combine_legs`.
        '?#' labels are replaced with ``None``.

        Parameters
        ----------
        axes : (iterable of) int|str
            Leg labels or indices determining the axes to split.
            The corresponding entries in self.legs must be :class:`LegPipe` instances.
            Defaults to all legs, which are :class:`LegPipe` instances.
        cutoff : float
            Splitted data blocks with ``np.max(np.abs(block)) > cutoff`` are considered as zero.
            Defaults to 0.

        Returns
        -------
        reshaped : :class:`Array`
            A copy of self where the specified legs are splitted.

        See also
        --------
        combine_legs : this is reversed by split_legs.

        Examples
        --------
        Given a rank-5 Array `orig_array`, you can combine it and split it again:

        .. doctest :: Array.split_legs

            >>> orig_array = npc.Array.from_ndarray_trivial(np.arange(60).reshape([2, 3, 2, 1, 5]),
            ...                                           labels=['a', 'b', 'c', 'd', 'e'])
            >>> orig_array.shape
            (2, 3, 2, 1, 5)
            >>> comb_array = orig_array.combine_legs([['a', 'd'], ['c', 'e']] )
            >>> comb_array.get_leg_labels()
            ['(a.d)', 'b', '(c.e)']
            >>> comb_array.shape
            (2, 3, 10)
            >>> split_array = comb_array.split_legs()
            >>> split_array.get_leg_labels()
            ['a', 'd', 'b', 'c', 'e']
            >>> float(npc.norm(split_array.transpose(orig_array.get_leg_labels()) - orig_array))
            0.0
        """
        if axes is None:
            axes = [i for i, l in enumerate(self.legs) if isinstance(l, LegPipe)]
        else:
            axes = sorted(self.get_leg_indices(to_iterable(axes)))
            if len(set(axes)) != len(axes):
                raise ValueError("can't split a leg multiple times!")
        for ax in axes:
            if not isinstance(self.legs[ax], LegPipe):
                raise ValueError("can't split leg {ax:d} which is not a LegPipe".format(ax=ax))
        if len(axes) == 0:
            return self.copy(deep=True)
        elif self.stored_blocks == 0:
            res = self.copy(deep=True)
            for ax in reversed(axes):
                res.legs[ax:ax + 1] = self.legs[ax].legs
            res._set_shape()
        elif self.stored_blocks == 1 and all([(self.legs[ax].q_map.shape[0] == 1) for ax in axes]):
            # optimize: just a single block in each pipe
            res = self.copy(deep=True)
            qdata = [[qi] for qi in self._qdata[0, :]]
            for ax in reversed(axes):
                pipe = self.legs[ax]
                res.legs[ax:ax + 1] = pipe.legs
                qdata[ax] = pipe.q_map[0, 3:]
            res._set_shape()
            res._qdata = np.ascontiguousarray(np.concatenate(qdata)).reshape((1, res.rank))
            new_block_shape = res._get_block_shape(res._qdata[0, :])
            res._data = [res._data[0].reshape(new_block_shape)]
        else:
            res = _split_legs_worker(self, axes, cutoff)

        labels = self._labels[:]
        for a in sorted(axes, reverse=True):
            labels[a:a + 1] = self._split_leg_label(labels[a], self.legs[a].nlegs)
        res.iset_leg_labels(labels)
        return res

    def as_completely_blocked(self):
        """Gives a version of self which is completely blocked by charges.

        Functions like :func:`svd` or :func:`eigh` require a complete blocking by charges.
        This can be achieved by encapsulating each leg which is not completely blocked into a
        :class:`LegPipe` (containing only that single leg). The LegPipe will then contain all
        necessary information to revert the blocking.

        Returns
        -------
        encapsulated_axes : list of int
            The leg indices which have been encapsulated into Pipes.
        blocked_self : :class:`Array`
            Self (if ``len(encapsulated_axes) = 0``) or a copy of self,
            which is completely blocked.
        """
        enc_axes = [a for a, l in enumerate(self.legs) if not l.is_blocked()]
        if len(enc_axes) == 0:
            return enc_axes, self
        qconj = [self.legs[a].qconj for a in enc_axes]
        return enc_axes, self.combine_legs([[a] for a in enc_axes], qconj=qconj)

    def squeeze(self, axes=None):
        """Remove single-dimensional legs, like :func:`np.squeeze`.

        If a squeezed leg has non-zero charge, this charge is added to :attr:`qtotal`.

        Parameters
        ----------
        axes : None | (iterable of) {int|str}
            Labels or indices of the legs which should be 'squeezed', i.e. the legs removed.
            The corresponding legs must be trivial, i.e., have `ind_len` 1.

        Returns
        -------
        squeezed : :class:Array | scalar
            A scalar of ``self.dtype``, if all axes were squeezed.
            Else a copy of ``self`` with reduced ``rank`` as specified by `axes`.
        """
        if axes is None:
            axes = tuple([a for a in range(self.rank) if self.shape[a] == 1])
        else:
            axes = tuple(self.get_leg_indices(to_iterable(axes)))
        for a in axes:
            if self.shape[a] != 1:
                raise ValueError("Tried to squeeze non-unit leg")
        keep = [a for a in range(self.rank) if a not in axes]
        if len(keep) == 0:
            index = tuple([0] * self.rank)
            return self[index]
        res = self.copy(deep=False)
        # adjust qtotal
        res.legs = [self.legs[a] for a in keep]
        res._set_shape()
        res.qtotal = self.qtotal.copy()  # modified!
        for a in axes:
            res.qtotal -= self.legs[a].get_charge(0)
        res.qtotal = self.chinfo.make_valid(res.qtotal)

        labels = self.get_leg_labels()
        res.iset_leg_labels([labels[a] for a in keep])

        res._data = [np.squeeze(t, axis=axes).copy() for t in self._data]
        res._qdata = np.asarray(self._qdata[:, np.array(keep)], order='C')
        # res._qdata_sorted doesn't change
        return res

    # data manipulation =======================================================

    def astype(self, dtype, copy=True):
        """Return copy with new dtype, upcasting all blocks in ``_data``.

        Parameters
        ----------
        dtype : convertible to a np.dtype
            The new data type.
            If None, deduce the new dtype as common type of ``self._data``.
        copy : bool
            Whether to make a copy of the blocks even if the type didn't change.

        Returns
        -------
        copy : :class:`Array`
            Deep copy of self with new dtype.
        """
        cp = self.copy(deep=False)  # manual deep copy: don't copy every block twice
        cp._qdata = cp._qdata.copy()
        if dtype is None:
            dtype = np.result_type(*[d.dtype for d in self._data])
        cp.dtype = dtype = np.dtype(dtype)
        if copy or dtype != self.dtype:
            cp._data = [d.astype(dtype, copy=copy) for d in self._data]
        return cp

    def ipurge_zeros(self, cutoff=QCUTOFF, norm_order=None):
        """Removes ``self._data`` blocks with *norm* less than cutoff; in place.

        Parameters
        ----------
        cutoff : float
            Blocks with norm <= `cutoff` are removed. defaults to :data:`QCUTOFF`.
        norm_order :
            A valid `ord` argument for `np.linalg.norm`.
            Default ``None`` gives the Frobenius norm/2-norm for matrices/everything else.
            Note that this differs from other methods, e.g. :meth:`from_ndarray`,
            which use the maximum norm.
        """
        if len(self._data) == 0:
            return self
        norm = np.array([np.linalg.norm(t, ord=norm_order) for t in self._data])
        keep = (norm > cutoff)  # bool array
        self._data = [t for t, k in zip(self._data, keep) if k]
        self._qdata = self._qdata[keep]
        # self._qdata_sorted is preserved
        return self

    def iproject(self, mask, axes):
        """Applying masks to one or multiple axes; in place.

        This function is similar as `np.compress` with boolean arrays
        For each specified axis, a boolean 1D array `mask` can be given,
        which chooses the indices to keep.

        .. warning ::
            Although it is possible to use an 1D int array as a mask, the order is ignored!
            If you need to permute an axis, use :meth:`permute` or :meth:`sort_legcharge`.

        Parameters
        ----------
        mask : (list of) 1D array(bool|int)
            For each axis specified by `axes` a mask, which indices of the axes should be kept.
            If `mask` is a bool array, keep the indices where `mask` is True.
            If `mask` is an int array, keep the indices listed in the mask, *ignoring* the
            order or multiplicity.
        axes : (list of) int | string
            The `i`th entry in this list specifies the axis for the `i`th entry of `mask`,
            either as an int, or with a leg label.
            If axes is just a single int/string, specify just a single mask.

        Returns
        -------
        map_qind : list of 1D arrays
            The mapping of qindices for each of the specified axes.
        block_masks: list of lists of 1D bool arrays
            ``block_masks[a][qind]`` is a boolean mask which indices to keep
            in block ``qindex`` of ``axes[a]``.
        """
        if axes is not to_iterable(axes):
            mask = [mask]
        axes = self.get_leg_indices(to_iterable(axes))
        mask = [np.asarray(m) for m in mask]
        if len(axes) != len(mask):
            raise ValueError("len(axes) != len(mask)")
        if len(axes) == 0:
            return [], []  # nothing to do.
        for i, m in enumerate(mask):
            # convert integer masks to bool masks
            if m.dtype != np.bool_:
                mask[i] = np.zeros(self.shape[axes[i]], dtype=np.bool_)
                np.put(mask[i], m, True)
        # Array views may share ``_qdata`` views, so make a copy of _qdata before manipulating
        self._qdata = self._qdata.copy()
        block_masks = []
        proj_data = np.arange(self.stored_blocks)
        map_qind = []
        for m, a in zip(mask, axes):
            l = self.legs[a]
            m_qind, bm, self.legs[a] = l.project(m)
            map_qind.append(m_qind)
            block_masks.append(bm)
            q = self._qdata[:, a] = m_qind[self._qdata[:, a]]
            piv = (q >= 0)
            self._qdata = self._qdata[piv]  # keeps dimension
            # self._qdata_sorted is preserved
            proj_data = proj_data[piv]
        self._set_shape()
        # finally project out the blocks
        data = []
        for i, iold in enumerate(proj_data):
            block = self._data[iold]
            subidx = [slice(d) for d in block.shape]
            for m, a in zip(block_masks, axes):
                subidx[a] = m[self._qdata[i, a]]
                block = np.compress(m[self._qdata[i, a]], block, axis=a)
            data.append(block)
        self._data = data
        return map_qind, block_masks

    def permute(self, perm, axis):
        """Apply a permutation in the indices of an axis.

        Similar as np.take with a 1D array.
        Roughly equivalent to ``res[:, ...] = self[perm, ...]`` for the corresponding `axis`.
        Note: This function is quite slow, and usually not needed!

        Parameters
        ----------
        perm : array_like 1D int
            The permutation which should be applied to the leg given by `axis`.
        axis : str | int
            A leg label or index specifying on which leg to take the permutation.

        Returns
        -------
        res : :class:`Array`
            A copy of self with leg `axis` permuted, such that
            ``res[i, ...] = self[perm[i], ...]`` for ``i`` along `axis`.

        See also
        --------
        sort_legcharge : can also be used to perform a general permutation.
            Preferable, since it is faster for permutations which don't mix charge blocks.
        """
        axis = self.get_leg_index(axis)
        perm = np.asarray(perm, dtype=np.intp)
        oldleg = self.legs[axis]
        if len(perm) != oldleg.ind_len:
            raise ValueError("permutation has wrong length")
        inv_perm = inverse_permutation(perm)
        newleg = LegCharge.from_qflat(self.chinfo, oldleg.to_qflat()[perm], oldleg.qconj)
        newleg = newleg.bunch()[1]
        res = self.copy(deep=False)  # data is replaced afterwards
        res.legs[axis] = newleg
        qdata_axis = self._qdata[:, axis]
        new_block_idx = [slice(None)] * self.rank
        old_block_idx = [slice(None)] * self.rank
        data = []
        qdata = {}  # dict for fast look up: tuple(indices) -> _data index
        for old_qind, (beg, end) in enumerate(oldleg._slice_start_stop()):
            old_range = range(beg, end)
            for old_data_index in np.nonzero(qdata_axis == old_qind)[0]:
                old_block = self._data[old_data_index]
                old_qindices = self._qdata[old_data_index]
                new_qindices = old_qindices.copy()
                for i_old in old_range:
                    i_new = inv_perm[i_old]
                    qi_new, within_new = newleg.get_qindex(i_new)
                    new_qindices[axis] = qi_new
                    # look up new_qindices in `qdata`, insert them if necessary
                    new_data_ind = qdata.setdefault(tuple(new_qindices), len(data))
                    if new_data_ind == len(data):
                        # insert new block
                        data.append(np.zeros(res._get_block_shape(new_qindices), dtype=old_block.dtype))
                    new_block = data[new_data_ind]
                    # copy data
                    new_block_idx[axis] = within_new
                    old_block_idx[axis] = i_old - beg
                    new_block[tuple(new_block_idx)] = old_block[tuple(old_block_idx)]
        # data blocks copied
        res._data = data
        res._qdata_sorted = False
        res_qdata = res._qdata = np.empty((len(data), self.rank), dtype=np.intp)
        for qindices, i in qdata.items():
            res_qdata[i] = qindices
        return res

    @use_cython(replacement='Array_itranspose')
    def itranspose(self, axes=None):
        """Transpose axes like `np.transpose`; in place.

        Parameters
        ----------
        axes: iterable (int|string), len ``rank`` | None
            The new order of the axes. By default (None), reverse axes.
        """
        if axes is None:
            axes = tuple(reversed(range(self.rank)))
        else:
            axes = self.get_leg_indices(axes)
            if len(axes) != self.rank or len(set(axes)) != self.rank:
                raise ValueError("axes has wrong length: " + str(axes))
            if axes == list(range(self.rank)):
                return self  # nothing to do
        axes_arr = np.array(axes)
        self.legs = [self.legs[a] for a in axes]
        self._set_shape()
        labs = self.get_leg_labels()
        self.iset_leg_labels([labs[a] for a in axes])
        self._qdata = np.array(self._qdata[:, axes_arr], order='C')
        self._qdata_sorted = False
        self._data = [np.transpose(block, axes) for block in self._data]
        return self

    def transpose(self, axes=None):
        """Like :meth:`itranspose`, but on a deep copy."""
        cp = self.copy(deep=True)
        cp.itranspose(axes)
        return cp

    def iswapaxes(self, axis1, axis2):
        """Similar as ``np.swapaxes``; in place."""
        axis1 = self.get_leg_index(axis1)
        axis2 = self.get_leg_index(axis2)
        if axis1 == axis2:
            return self  # nothing to do
        swap = np.arange(self.rank, dtype=np.intp)
        swap[axis1], swap[axis2] = axis2, axis1
        legs = self.legs
        legs[axis1], legs[axis2] = legs[axis2], legs[axis1]
        labels = self._labels
        labels[axis1], labels[axis2] = labels[axis2], labels[axis1]
        self._set_shape()
        self._qdata = self._qdata[:, swap]
        self._qdata_sorted = False
        self._data = [t.swapaxes(axis1, axis2) for t in self._data]
        return self

    def iscale_axis(self, s, axis=-1):
        """Scale with varying values along an axis; in place.

        Rescale to ``new_self[i1, ..., i_axis, ...] = s[i_axis] * self[i1, ..., i_axis, ...]``.

        Parameters
        ----------
        s : 1D array, len=self.shape[axis]
            The vector with which the axis should be scaled.
        axis : str|int
            The leg label or index for the axis which should be scaled.

        See also
        --------
        iproject : can be used to discard indices for which s is zero.
        """
        axis = self.get_leg_index(axis)
        s = np.asarray(s)
        if s.shape != (self.shape[axis], ):
            raise ValueError("s has wrong shape: " + str(s.shape) + " instead of " +
                             str(self.shape[axis]))
        self.dtype = np.promote_types(self.dtype, s.dtype)
        leg = self.legs[axis]
        if axis != self.rank - 1:
            self._data = [
                np.swapaxes(np.swapaxes(t, axis, -1) * s[leg.get_slice(qi)], axis, -1)
                for qi, t in zip(self._qdata[:, axis], self._data)
            ]
        else:  # optimize: no need to swap axes, if axis is -1.
            self._data = [
                t * s[leg.get_slice(qi)]  # (it's slightly faster for large arrays)
                for qi, t in zip(self._qdata[:, axis], self._data)
            ]
        return self

    def scale_axis(self, s, axis=-1):
        """Same as :meth:`iscale_axis`, but return a (deep) copy."""
        res = self.copy(deep=False)
        res._qdata = res._qdata.copy()
        res.iscale_axis(s, axis)
        return res

    # block-wise operations == element wise with numpy ufunc

    def iunary_blockwise(self, func, *args, **kwargs):
        """Roughly ``self = f(self)``, block-wise; in place.

        Applies an unary function `func` to the non-zero blocks in ``self._data``.

        .. note ::
            Assumes implicitly that ``func(np.zeros(...), *args, **kwargs)`` gives 0,
            since we don't let `func` act on zero blocks!

        Parameters
        ----------
        func : function
            A function acting on flat arrays, returning flat arrays.
            It is called like ``new_block = func(block, *args, **kwargs)``.
        *args :
            Additional arguments given to function *after* the block.
        **kwargs :
            Keyword arguments given to the function.

        Examples
        --------
        .. doctest :: Array.iunary_blockwise

            >>> a = npc.Array.from_ndarray_trivial([1., 2.j])
            >>> a.iunary_blockwise(np.conj).to_ndarray()  # same data as a.iconj(), but doesn't charge conjugate.
            array([1.-0.j, 0.-2.j])
            >>> a.iunary_blockwise(np.real).to_ndarray()  # get real part
            array([1., 0.])
        """
        if len(args) == 0 == len(kwargs):
            self._data = [func(t) for t in self._data]
        else:
            self._data = [func(t, *args, **kwargs) for t in self._data]
        if len(self._data) > 0:
            self.dtype = self._data[0].dtype
        return self

    def unary_blockwise(self, func, *args, **kwargs):
        """Roughly ``return func(self)``, block-wise. Copies.

        Same as :meth:`iunary_blockwise`, but makes a **shallow** copy first.
        """
        res = self.copy(deep=False)
        return res.iunary_blockwise(func, *args, **kwargs)

    def iconj(self, complex_conj=True):
        """Wrapper around :meth:`self.conj` with ``inplace=True``."""
        return self.conj(complex_conj, inplace=True)

    def conj(self, complex_conj=True, inplace=False):
        """Conjugate: complex conjugate data, conjugate charge data.

        Conjugate all legs, set negative qtotal.

        Labeling: takes 'a' -> 'a*', 'a*'-> 'a' and
        '(a,(b*,c))' -> '(a*, (b, c*))'

        Parameters
        ----------
        complex_conj : bool
            Whether the data should be complex conjugated.
        inplace : bool
            Whether to apply changes to `self`, or to return a *deep* copy.
        """
        if complex_conj and self.dtype.kind == 'c':
            if inplace:
                res = self.iunary_blockwise(np.conj)
            else:
                res = self.unary_blockwise(np.conj)
        else:
            if inplace:
                res = self
            else:
                res = self.copy(deep=True)
        res.qtotal = self.chinfo.make_valid(-res.qtotal)
        res.legs = [l.conj() for l in res.legs]
        labels = res._labels[:]
        for i, lbl in enumerate(labels):
            if lbl is not None:
                labels[i] = self._conj_leg_label(lbl)
        res._labels = labels
        return res

    def complex_conj(self):
        """Return copy which is complex conjugated *without* conjugating the charge data."""
        return self.unary_blockwise(np.conj)

    def norm(self, ord=None, convert_to_float=True):
        """Norm of flattened data.

        See :func:`norm` for details.
        """
        if ord == 0:
            return np.sum([np.count_nonzero(t) for t in self._data], dtype=np.int_)
        if convert_to_float:
            new_type = np.result_type('f4', self.dtype)  # int -> float
            if new_type != self.dtype:
                return self.astype(new_type).norm(ord, False)
        block_norms = [np.linalg.norm(t.reshape(-1), ord) for t in self._data]
        # ``.reshape(-1) gives a 1D view and is thus faster than ``.flatten()``
        # add a [0] in the list to ensure correct results for ``ord=-inf``
        return np.linalg.norm(block_norms + [0], ord)

    def __neg__(self):
        """return ``-self``"""
        return self.unary_blockwise(np.negative)

    def ibinary_blockwise(self, func, other, *args, **kwargs):
        """Roughly ``self = func(self, other)``, block-wise; in place.

        Applies a binary function 'block-wise' to the non-zero blocks of
        ``self._data`` and ``other._data``, storing result in place.
        Assumes that `other` is an :class:`Array` as well, with the same shape
        and compatible legs.
        If leg labels of `other` and `self` are same up to permutations,
        `other` gets transposed accordingly before the action.

        .. note ::
            Assumes implicitly that
            ``func(np.zeros(...), np.zeros(...), *args, **kwargs)`` gives 0,
            since we don't let `func` act on zero blocks!

        Parameters
        ----------
        func : function
            Binary function, called as
            ``new_block = func(block_self, block_other, *args, **kwargs)``
            for blocks (=Numpy arrays) of equal shape.
        other : :class:`Array`
            Other Array from which to take blocks. Should have the same leg structure as self.
        *args :
            Extra arguments given to `func`.
        **kwargs :
            Extra keyword arguments given to `func`.

        Examples
        --------
        .. doctest :: Array.ibinary_blockwise

            >>> a = npc.Array.from_ndarray_trivial([1., 3.])
            >>> b = npc.Array.from_ndarray_trivial([4., 2.])
            >>> a.ibinary_blockwise(np.maximum, b).to_ndarray()  # a = max(a, b)
            array([4., 3.])
            >>> a.ibinary_blockwise(np.add, b).to_ndarray()  # roughly ``a += b``
            array([8., 5.])
        """
        other = other._transpose_same_labels(self._labels)
        if len(args) > 0 or len(kwargs) > 0:
            return self.ibinary_blockwise(lambda a, b: func(a, b, *args, **kwargs), other)
        if not optimize(OptimizationFlag.skip_arg_checks):
            if self.rank != other.rank:
                raise ValueError("different rank!")
            for self_leg, other_leg in zip(self.legs, other.legs):
                self_leg.test_equal(other_leg)
            if np.any(self.qtotal != other.qtotal):
                raise ValueError("Arrays can't have different `qtotal`!")
        self.isort_qdata()
        other.isort_qdata()

        adata = self._data
        bdata = other._data
        aq = self._qdata
        bq = other._qdata
        Na, Nb = len(aq), len(bq)

        if Na == Nb and np.all(aq == bq):
            # If the qdata structure is identical, we can immediately run through the data.
            self._data = [func(at, bt) for at, bt in zip(adata, bdata)]
        else:  # otherwise we have to step through comparing left and right qdata
            # F-style strides to preserve sorting!
            stride = charges._make_stride([l.block_number for l in self.legs], False)
            aq_ = np.sum(aq * stride, axis=1)
            bq_ = np.sum(bq * stride, axis=1)
            i, j = 0, 0
            qdata = []
            data = []
            while i < Na or j < Nb:
                if i < Na and j < Nb and aq_[i] == bq_[j]:  # a and b are non-zero
                    data.append(func(adata[i], bdata[j]))
                    qdata.append(aq[i])
                    i += 1
                    j += 1
                elif i >= Na or j < Nb and aq_[i] > bq_[j]:  # a is 0
                    data.append(func(np.zeros_like(bdata[j]), bdata[j]))
                    qdata.append(bq[j])
                    j += 1
                elif j >= Nb or aq_[i] < bq_[j]:  # b is 0
                    data.append(func(adata[i], np.zeros_like(adata[i])))
                    qdata.append(aq[i])
                    i += 1
                else:  # tested a == b or a < b or a > b, so this should never happen
                    assert False
                # if both are zero, we assume f(0, 0) = 0
            self._data = data
            self._qdata = np.array(qdata, dtype=np.intp)
            # ``self._qdata_sorted = True`` was set by self.isort_qdata
        if len(self._data) > 0:
            self.dtype = np.result_type(*[d.dtype for d in self._data])
            self._data = [np.asarray(a, dtype=self.dtype) for a in self._data]
        return self

    def binary_blockwise(self, func, other, *args, **kwargs):
        """Roughly ``return func(self, other)``, block-wise. Copies.

        Same as :meth:`ibinary_blockwise`, but makes a **shallow** copy first.
        """
        res = self.copy(deep=False)
        return res.ibinary_blockwise(func, other, *args, **kwargs)

    def matvec(self, other):
        """This function is used by the Lanczos algorithm needed for DMRG.

        It is supposed to calculate the matrix - vector - product
        for a rank-2 matrix ``self`` and a rank-1 vector `other`.
        """
        return tensordot(self, other, axes=1)

    @use_cython(replacement="Array_iadd_prefactor_other")
    def iadd_prefactor_other(self, prefactor, other):
        """``self += prefactor * other`` for scalar `prefactor` and :class:`Array` `other`.

        Note that we allow the type of `self` to change if necessary.
        Moreover, if `self` and `other` have the same labels in different order,
        other gets **transposed** before the action.
        """
        if not isinstance(other, Array) or not np.isscalar(prefactor):
            raise ValueError("wrong argument types: {0!r}, {1!r}".format(
                type(prefactor), type(other)))
        self.ibinary_blockwise(np.add, other.__mul__(prefactor))
        return self

    @use_cython(replacement="Array_iscale_prefactor")
    def iscale_prefactor(self, prefactor):
        """``self *= prefactor`` for scalar `prefactor`.

        Note that we allow the type of `self` to change if necessary.
        """
        if not np.isscalar(prefactor):
            raise ValueError("prefactor is not scalar: {0!r}".format(type(prefactor)))
        if prefactor == 0.:
            self._data = []
            self._qdata = np.empty((0, self.rank), np.intp)
            self._qdata_sorted = True
            return self
        return self.iunary_blockwise(np.multiply, prefactor)

    def __add__(self, other):
        """Return ``self + other``."""
        if isinstance(other, Array):
            res = self.copy(deep=True)
            return res.iadd_prefactor_other(1., other)
        return NotImplemented  # unknown type of other

    def __iadd__(self, other):
        """``self += other``."""
        if isinstance(other, Array):
            return self.iadd_prefactor_other(1., other)
        return NotImplemented  # unknown type of other

    def __sub__(self, other):
        """Return ``self - other``."""
        if isinstance(other, Array):
            res = self.copy(deep=True)
            return res.iadd_prefactor_other(-1., other)
        return NotImplemented  # unknown type of other

    def __isub__(self, other):
        """``self -= other``."""
        if isinstance(other, Array):
            return self.iadd_prefactor_other(-1., other)
        return NotImplemented

    def __mul__(self, other):
        """Return ``self * other`` for scalar ``other``.

        Use explicit functions for matrix multiplication etc."""
        if np.isscalar(other):
            res = self.copy(deep=True)
            return res.iscale_prefactor(other)
        return NotImplemented

    def __rmul__(self, other):
        """Return ``other * self`` for scalar ``other``."""
        if np.isscalar(other):
            res = self.copy(deep=True)
            return res.iscale_prefactor(other)
        return NotImplemented

    def __imul__(self, other):
        """``self *= other`` for scalar `other`."""
        if np.isscalar(other):
            return self.iscale_prefactor(other)
        return NotImplemented

    def __truediv__(self, other):
        """Return ``self / other`` for scalar `other`."""
        if np.isscalar(other):
            if other == 0.:
                raise ZeroDivisionError("a/b for b=0. Types: {0!s}, {1!s}".format(
                    type(self), type(other)))
            res = self.copy(deep=True)
            return res.iscale_prefactor(1. / other)
        return NotImplemented

    def __itruediv__(self, other):
        """``self /= other`` for scalar `other`."""
        if np.isscalar(other):
            if other == 0.:
                raise ZeroDivisionError("a/b for b=0. Types: {0!s}, {1!s}".format(
                    type(self), type(other)))
            return self.iscale_prefactor(1. / other)
        return NotImplemented

    def __eq__(self, other, eps=1.e-14):
        """Check if two arrays are the same up to `eps`.

        Parameters
        ----------
        other : :class:`Array`
            The array to compare with.
            Has to have the same compatible legcharges with `self`.
        eps : float
            Precision up to which the arrays need to agree in each entry.
        """
        if self is other:
            return True
        if not isinstance(other, Array): return NotImplemented
        if other.chinfo != self.chinfo:
            raise ValueError("other array has different charges!")
        other = other._transpose_same_labels(self._labels)
        if np.any(self.qtotal != other.qtotal):
            return False
        return (self - other).norm(np.inf) < eps

    # private functions =======================================================

    def _set_shape(self):
        """Deduce self.shape from self.legs."""
        if len(self.legs) == 0:
            raise ValueError("We don't allow 0-dimensional arrays. Why should we?")
        self.shape = tuple([lc.ind_len for lc in self.legs])
        self.rank = len(self.legs)

    def _iter_all_blocks(self):
        """Generator to iterate over all combinations of qindices in lexicographic order.

        Yields
        ------
        qindices : tuple of int
            A qindex for each of the legs.
        """
        for block_inds in itertools.product(*[range(l.block_number) for l in reversed(self.legs)]):
            # loop over all charge sectors in lex order (last leg most significant)
            yield tuple(block_inds[::-1])  # back to legs in correct order

    def _get_block_charge(self, qindices):
        """Returns the charge of a block selected by `qindices`.

        The charge of a single block is defined as ::

            qtotal = sum_{legs l} legs[l].get_charges(qindices[l])) modulo qmod
        """
        q = np.sum([l.get_charge(qi) for l, qi in zip(self.legs, qindices)], axis=0)
        return self.chinfo.make_valid(q)

    def _get_block_slices(self, qindices):
        """Returns tuple of slices for a block selected by `qindices`."""
        return tuple([l.get_slice(qi) for l, qi in zip(self.legs, qindices)])

    def _get_block_shape(self, qindices):
        """Return shape for the block given by qindices."""
        return tuple([(l.slices[qi + 1] - l.slices[qi]) for l, qi in zip(self.legs, qindices)])

    def _bunch(self, bunch_legs):
        """Return copy and bunch the qind for one or multiple legs.

        Parameters
        ----------
        bunch : list of {True, False}
            One entry for each leg, whether the leg should be bunched.

        See also
        --------
        sort_legcharge: public API calling this function.
        """
        cp = self.copy(deep=False)
        # lists for each leg:
        map_qindex = [None] * cp.rank  # array mapping old qindex to new qindex, such that
        # ``new_leg.charges[m_qindex[i]] == old_leg.charges[i]``
        bunch_qindex = [None] * cp.rank  # bool array whether the *new* qindex was bunched
        for li, bunch in enumerate(bunch_legs):
            idx, new_leg = cp.legs[li].bunch()
            cp.legs[li] = new_leg
            # generate entries in map_qindex and bunch_qindex
            bunch_qindex[li] = ((idx[1:] - idx[:-1]) > 1)
            m_qindex = np.zeros(idx[-1], dtype=np.intp)
            m_qindex[idx[:-1]] = 1
            map_qindex[li] = np.cumsum(m_qindex, axis=0)

        # now map _data and _qdata
        bunched_blocks = {}  # new qindices -> index in new _data
        new_data = []
        new_qdata = []
        for old_block, old_qindices in zip(self._data, self._qdata):
            new_qindices = tuple([m[qi] for m, qi in zip(map_qindex, old_qindices)])
            bunch = any([b[qi] for b, qi in zip(bunch_qindex, new_qindices)])
            if bunch:
                if new_qindices not in bunched_blocks:
                    # create enlarged block
                    bunched_blocks[new_qindices] = len(new_data)
                    # cp has new legs and thus gives the new shape
                    new_block = np.zeros(cp._get_block_shape(new_qindices), dtype=cp.dtype)
                    new_data.append(new_block)
                    new_qdata.append(new_qindices)
                else:
                    new_block = new_data[bunched_blocks[new_qindices]]
                # figure out where to insert the in the new bunched_blocks
                old_slbeg = [l.slices[qi] for l, qi in zip(self.legs, old_qindices)]
                new_slbeg = [l.slices[qi] for l, qi in zip(cp.legs, new_qindices)]
                slbeg = [(o - n) for o, n in zip(old_slbeg, new_slbeg)]
                sl = [slice(beg, beg + l) for beg, l in zip(slbeg, old_block.shape)]
                # insert the old block into larger new block
                new_block[tuple(sl)] = old_block
            else:
                # just copy the old block
                new_data.append(old_block.copy())
                new_qdata.append(new_qindices)
        cp._data = new_data
        cp._qdata = np.array(new_qdata, dtype=np.intp).reshape((len(new_data), self.rank))
        cp._qsorted = False
        return cp

    def _perm_qind(self, p_qind, leg):
        """Apply a permutation `p_qind` of the qindices in leg `leg` to _qdata; in place."""
        # entry ``b`` of of old old._qdata[:, leg] refers to old ``old.legs[leg][b]``.
        # since new ``new.legs[leg][i] == old.legs[leg][p_qind[i]]``,
        # we have new ``new.legs[leg][reverse_sort_perm(p_qind)[b]] == old.legs[leg][b]``
        # thus we replace an entry `b` in ``_qdata[:, leg]``with reverse_sort_perm(q_ind)[b].
        p_qind_r = inverse_permutation(p_qind)
        self._qdata[:, leg] = p_qind_r[self._qdata[:, leg]]  # equivalent to
        # self._qdata[:, leg] = [p_qind_r[i] for i in self._qdata[:, leg]]
        self._qdata_sorted = False

    def _pre_indexing(self, inds):
        """Check if `inds` are valid indices for ``self[inds]`` and replaces Ellipsis by slices.

        Returns
        -------
        only_integer : bool
            Whether all of `inds` are (convertible to) np.intp.
        inds : tuple, len=self.rank
            `inds`, where ``Ellipsis`` is replaced by the correct number of slice(None).
        """
        if type(inds) != tuple:  # for rank 1
            inds = (inds, )
        i = next((i for i, idx in enumerate(inds) if idx is Ellipsis), None)
        # i is index of Ellipsis or None if we don't have one
        if i is None and len(inds) < self.rank:  # need an Ellipsis
            i = len(inds)
            inds = inds + (Ellipsis, )
        if i is not None:
            # replace Ellipsis with slice(None)
            fill = tuple([slice(None)] * (self.rank - len(inds) + 1))
            inds = inds[:i] + fill + inds[i + 1:]
        if len(inds) > self.rank:
            raise IndexError("too many indices for Array")
        # do we have only integer entries in `inds`?
        try:
            only_int = np.array(inds, dtype=np.intp)
            assert (only_int.shape == (len(inds), ))
        except:
            return False, inds
        else:
            return True, inds

    def _advanced_getitem(self, inds, calc_map_qind=False, permute=True):
        """Calculate self[inds] for non-integer `inds`.

        This function is called by self.__getitem__(inds).
        and from _advanced_setitem_npc with ``calc_map_qind=True``.

        Parameters
        ----------
        inds : tuple
            Indices for the different axes, as returned by :meth:`_pre_indexing`.
        calc_map_qind :
            Whether to calculate and return the additional `map_qind` and `axes` tuple.
        permute :
            If False, don't perform permutations in case one of `inds` is an unsorted index array,
            but consider it as a mask only, ignoring the order of the indices.

        Returns
        -------
        map_qind_part2self : function
            Only returned if `calc_map_qind` is True.
            This function takes qindices from `res` as arguments
            and returns ``(qindices, block_mask)`` such that
            ``res.get_block(part_qindices) = self.get_block(qindices)[block_mask]``.
            permutation are ignored for this.
        permutations : list((int, 1D array(int)))
            Only returned if `calc_map_qind` is True.
            Collects (axes, permutation) applied to `res` *after* `take_slice` and `iproject`.
        res : :class:`Array`
            A copy with the data ``self[inds]``.
        """
        # non-integer inds -> slicing / projection
        slice_inds = []  # arguments for `take_slice`
        slice_axes = []
        project_masks = []  # arguments for `iproject`
        project_axes = []
        permutations = []  # [axis, mask] for all axes for which we need to call `permute`
        for a, i in enumerate(inds):
            if isinstance(i, slice):
                if i != slice(None):
                    m = np.zeros(self.shape[a], dtype=np.bool_)
                    m[i] = True
                    project_masks.append(m)
                    project_axes.append(a)
                    if i.step is not None and i.step < 0:
                        permutations.append((a, np.arange(np.count_nonzero(m),
                                                          dtype=np.intp)[::-1]))
            else:
                try:
                    iter(i)
                except:  # not iterable: single index
                    slice_inds.append(int(i))
                    slice_axes.append(a)
                else:  # iterable
                    i = np.asarray(i)
                    project_masks.append(i)
                    project_axes.append(a)
                    if i.dtype != np.bool_:  # should be integer indexing
                        perm = np.argsort(i)  # check if `i` is sorted
                        if np.any(perm != np.arange(len(perm))):
                            # np.argsort(i) gives the reverse permutation, so reverse it again.
                            # In that way, we get the permutation within the projected indices.
                            permutations.append((a, inverse_permutation(perm)))
        res = self.take_slice(slice_inds, slice_axes)
        res_axes = np.cumsum([(a not in slice_axes) for a in range(self.rank)]) - 1
        p_map_qinds, p_masks = res.iproject(project_masks, [res_axes[p] for p in project_axes])
        permutations = [(res_axes[a], p) for a, p in permutations]
        if permute:
            for a, perm in permutations:
                res = res.permute(perm, a)
        if not calc_map_qind:
            return res
        part2self = self._advanced_getitem_map_qind(inds, slice_axes, slice_inds, project_axes,
                                                    p_map_qinds, p_masks, res_axes)
        return part2self, permutations, res

    def _advanced_getitem_map_qind(self, inds, slice_axes, slice_inds, project_axes, p_map_qinds,
                                   p_masks, res_axes):
        """Generate a function mapping from qindices of `self[inds]` back to qindices of self.

        This function is called only by `_advanced_getitem(calc_map_qind=True)`
        to obtain the function `map_qind_part2self`,
        which in turn in needed in `_advanced_setitem_npc` for ``self[inds] = other``.
        This function returns a function `part2self`, see doc string in the source for details.
        Note: the function ignores permutations introduced by `inds` - they are handled separately.
        """
        map_qinds = [None] * self.rank
        map_blocks = [None] * self.rank
        for a, i in zip(slice_axes, slice_inds):
            qi, within_block = self.legs[a].get_qindex(inds[a])
            map_qinds[a] = qi
            map_blocks[a] = within_block
        for a, m_qind in zip(project_axes, p_map_qinds):
            map_qinds[a] = np.nonzero(m_qind >= 0)[0]  # revert m_qind
        # keep_axes = neither in slice_axes nor in project_axes
        keep_axes = [a for a, i in enumerate(map_qinds) if i is None]
        not_slice_axes = sorted(project_axes + keep_axes)
        bsizes = [l.get_block_sizes() for l in self.legs]

        def part2self(part_qindices):
            """Given `part_qindices` of ``res = self[inds]``,
            return (`qindices`, `block_mask`) such that
            ``res.get_block(part_qindices) == self.get_block(qindices)``.
            """
            qindices = map_qinds[:]  # copy
            block_mask = map_blocks[:]  # copy
            for a in keep_axes:
                qindices[a] = qi = part_qindices[res_axes[a]]
                block_mask[a] = np.arange(bsizes[a][qi], dtype=np.intp)
            for a, bmask in zip(project_axes, p_masks):
                old_qi = part_qindices[res_axes[a]]
                qindices[a] = map_qinds[a][old_qi]
                block_mask[a] = bmask[old_qi]
            # advanced indexing in numpy is tricky ^_^
            # np.ix_ can't handle integer entries reducing the dimension.
            # we have to call it only on the entries with arrays
            ix_block_mask = np.ix_(*[block_mask[a] for a in not_slice_axes])
            # and put the result back into block_mask
            for a, bm in zip(not_slice_axes, ix_block_mask):
                block_mask[a] = bm
            return qindices, tuple(block_mask)

        return part2self

    def _advanced_setitem_npc(self, inds, other):
        """Self[inds] = other for non-integer `inds` and :class:`Array` `other`.

        This function is called by self.__setitem__(inds, other)."""
        # suppress warning if we project a pipe
        with warnings.catch_warnings():
            warnings.simplefilter("ignore")
            map_part2self, permutations, self_part = self._advanced_getitem(inds,
                                                                            calc_map_qind=True,
                                                                            permute=False)
        # permutations are ignored by map_part2self.
        # instead of figuring out permutations in self, apply the *reversed* permutations ot other
        for ax, perm in permutations:
            other = other.permute(inverse_permutation(perm), ax)
        # now test compatibility of self_part with `other`
        if self_part.rank != other.rank:
            raise IndexError("wrong number of indices")
        for pl, ol in zip(self_part.legs, other.legs):
            pl.test_contractible(ol.conj())
        if np.any(self_part.qtotal != other.qtotal):
            raise ValueError("wrong charge for assigning self[inds] = other")
        # note: a block exists in self_part, if and only if its extended version exists in self.
        # by definition, non-existent blocks in `other` are zero.
        # instead of checking which blocks are non-existent,
        # we first set self[inds] completely to zero
        for p_qindices in self_part._qdata:
            qindices, block_mask = map_part2self(p_qindices)
            block = self.get_block(qindices)
            block[block_mask] = 0.  # overwrite data in self
        # now we copy blocks from other
        for o_block, o_qindices in zip(other._data, other._qdata):
            qindices, block_mask = map_part2self(o_qindices)
            block = self.get_block(qindices, insert=True)
            block[block_mask] = o_block  # overwrite data in self
        self.ipurge_zeros(0.)  # remove blocks identically zero

    def _combine_legs_make_pipes(self, combine_legs, pipes, qconj):
        """Argument parsing for :meth:`combine_legs`: make missing pipes.

        Generates missing pipes & checks compatibility for provided pipes.
        """
        npipes = len(combine_legs)
        # default arguments for pipes and qconj
        if pipes is None:
            pipes = [None] * npipes
        elif len(pipes) != npipes:
            raise ValueError("wrong len of `pipes`")
        qconj = list(to_iterable(qconj))
        if len(qconj) == 1 and 1 < npipes:
            qconj = [qconj[0]] * npipes  # same qconj for all pipes
        if len(qconj) != npipes:
            raise ValueError("wrong len of `qconj`")

        pipes = list(pipes)
        # make pipes as necessary
        for i, pipe in enumerate(pipes):
            if pipe is None:
                qconj_i = qconj[i]
                if qconj_i is None:
                    qconj_i = self.get_leg(combine_legs[i][0]).qconj
                pipes[i] = self.make_pipe(axes=combine_legs[i], qconj=qconj_i)
            else:
                # test for compatibility
                legs = [self.get_leg(a) for a in combine_legs[i]]
                if pipe.nlegs != len(legs):
                    raise ValueError("pipe has wrong number of legs")
                if legs[0].qconj != pipe.legs[0].qconj:
                    pipes[i] = pipe = pipe.conj()  # need opposite qind
                for self_leg, pipe_leg in zip(legs, pipe.legs):
                    self_leg.test_equal(pipe_leg)
        return pipes

    def _combine_legs_new_axes(self, combine_legs, new_axes):
        """Figure out new_axes and how legs have to be transposed."""
        all_combine_legs = np.concatenate(combine_legs)
        non_combined_legs = np.array([a for a in range(self.rank) if a not in all_combine_legs])
        if new_axes is None:  # figure out default new_legs
            first_cl = np.array([cl[0] for cl in combine_legs])
            new_axes = [(np.sum(non_combined_legs < a) + np.sum(first_cl < a)) for a in first_cl]
        else:  # test compatibility
            if len(new_axes) != len(combine_legs):
                raise ValueError("wrong len of `new_axes`")
            new_rank = len(combine_legs) + len(non_combined_legs)
            for i, a in enumerate(new_axes):
                if a < 0:
                    new_axes[i] = a + new_rank
                elif a >= new_rank:
                    raise ValueError("new_axis larger than the new number of legs")
        transp = [[a] for a in non_combined_legs]
        for s in np.argsort(new_axes):
            transp.insert(new_axes[s], list(combine_legs[s]))
        transp = sum(transp, [])  # flatten: [a] + [b] = [a, b]
        return new_axes, tuple(transp)

    @staticmethod
    def _combine_leg_labels(labels):
        """Generate label for legs combined in a :class:`LegPipe`.

        Examples
        --------
        >>> self._combine_leg_labels(['a', 'b', '(c.d)'])
        '(a.b.(c.d))'
        """
        return '(' + '.'.join(labels) + ')'

    @staticmethod
    def _split_leg_label(label, count):
        """Revert the combination of labels performed in :meth:`combine_leg_labels`.

        Return a list of labels corresponding to the original labels before 'combine_leg_labels'.
        Test that it splits into `count` labels.

        Examples
        --------
        >>> self._split_leg_label('(a.b.(c.d))', 3)
        ['a', 'b', '(c.d)']
        """
        if label is None:
            return [None] * count
        if label[0] != '(' or label[-1] != ')':
            warnings.warn("split leg with label not in Form '(...)': " + repr(label), stacklevel=3)
            return [None] * count
        beg = 1
        depth = 0  # number of non-closed '(' to the left
        res = []
        for i in range(1, len(label) - 1):
            c = label[i]
            if c == '(':
                depth += 1
            elif c == ')':
                depth -= 1
            elif c == '.' and depth == 0:
                res.append(label[beg:i])
                beg = i + 1
        res.append(label[beg:i + 1])
        if len(res) != count:
            raise ValueError("wrong number of splitted labels.")
        for i in range(len(res)):
            if res[i][0] == '?':
                res[i] = None
        return res

    @staticmethod
    def _conj_leg_label(label):
        """Conjugate a leg `label`.

        Examples
        --------
        >>> self._conj_leg_labels('a')
        'a*'
        >>> self._conj_leg_labels('a*')
        'a'
        >>> self._conj_leg_labels('(a.(b*.c))')
        '(a*.(b.c*))'
        """
        # first insert '*' after each label, taking into account recursion of LegPipes
        res = []
        beg = 0
        for i in range(1, len(label)):
            if label[i - 1] != ')' and label[i] in '.)':
                res.append(label[beg:i])
                beg = i
        res.append(label[beg:])
        label = '*'.join(res)
        if label[-1] != ')':
            label += '*'
        # remove '**' entries
        return label.replace('**', '')

    @use_cython(replacement="Array__imake_contiguous")
    def _imake_contiguous(self):
        """Make each of the blocks c-style contiguous in memory.

        Might speed up subsequent tensordot & co by fixing the memory layout to contiguous blocks.
        (No need to call it manually: it's called from tensordot & co anyways!)
        """
        self._data = [np.ascontiguousarray(t) for t in self._data]
        return self

    def _transpose_same_labels(self, other_labels):
        """Return `self.transpose(other_labels)` if the labels are the same but shuffled."""
        self_labels = self._labels
        if self_labels == other_labels:
            return self  # fits
        if None in self_labels or None in other_labels:
            if set(self_labels) == set(other_labels) != set([None]):
                warnings.warn("Not all legs labeled, so no transpose for Array addition. "
                              "Did you intend to transpose?")
            return self  # not all legs labeled
        if set(self_labels) == set(other_labels):
            # same labels, different order.
            return self.transpose(other_labels)
        # else: different labels
        return self


# ##################################
# global functions
# ##################################


def zeros(legcharges, dtype=np.float64, qtotal=None, labels=None):
    """Create a npc array full of zeros (with no _data).

    This is just a wrapper around ``Array(...)``, detailed documentation can be found in the class
    doc-string of :class:`Array`.
    """
    return Array(legcharges, dtype, qtotal, labels)


def ones(legcharges, dtype=np.float64, qtotal=None, labels=None):
    """Short-hand for :meth:`Array.from_func` with function :func:`numpy.ones`.

    .. warning ::
        For non-trivial charges, only blocks with compatible charges are filled with ones!
    """
    return Array.from_func(np.ones, legcharges, dtype, qtotal, labels=labels)


def eye_like(a, axis=0, labels=None):
    """Return an identity matrix contractible with the leg `axis` of the :class:`Array` `a`."""
    axis = a.get_leg_index(axis)
    return diag(1., a.legs[axis], labels=labels)


def diag(s, leg, dtype=None, labels=None):
    """Returns a square, diagonal matrix of entries `s`.

    The resulting matrix has legs ``(leg, leg.conj())`` and charge 0.

    Parameters
    ----------
    s : scalar | 1D array
        The entries to put on the diagonal. If scalar, all diagonal entries are the same.
    leg : :class:`LegCharge`
        The first leg of the resulting matrix.
    dtype : None | type
        The data type to be used for the result. By default, use dtype of `s`.
    labels : list of {str | None}
        Labels associated to each leg, ``None`` for non-named labels.

    Returns
    -------
    diagonal : :class:`Array`
        A square matrix with diagonal entries `s`.

    See also
    --------
    Array.scale_axis : similar as ``tensordot(diag(s), ...)``, but faster.
    """
    s = np.asarray(s, dtype)
    scalar = (s.ndim == 0)
    if not scalar and len(s) != leg.ind_len:
        raise ValueError("len(s)={0:d} not equal to leg.ind_len={1:d}".format(len(s), leg.ind_len))
    res = Array((leg, leg.conj()), s.dtype, labels=labels)  # default charge is 0
    # qdata = [[0, 0], [1, 1], ....]
    res._qdata = np.arange(leg.block_number, dtype=np.intp)[:, np.newaxis] * np.ones(2, np.intp)
    # ``res._qdata_sorted = True`` was already set
    if scalar:
        res._data = [np.diag(s * np.ones(size, dtype=s.dtype)) for size in leg.get_block_sizes()]
    else:
        if s.ndim != 1:
            raise ValueError(f"diag expected 0D or 1D `s`, got shape {s.shape!s}")
        res._data = [np.diag(s[leg.get_slice(qi)]) for qi in range(leg.block_number)]
    return res


def concatenate(arrays, axis=0, copy=True):
    """Stack arrays along a given axis, similar as np.concatenate.

    Stacks the qind of the array, without sorting/blocking.
    Labels are inherited from the first array only.

    Parameters
    ----------
    arrays : iterable of :class:`Array`
        The arrays to be stacked. They must have the same shape and charge data
        except on the specified axis.
    axis : int | str
        Leg index or label of the first array. Defines the axis along which the arrays are stacked.
    copy : bool
        Whether to copy the data blocks.

    Returns
    -------
    stacked : :class:`Array`
        Concatenation of the given `arrays` along the specified axis.

    See also
    --------
    Array.sort_legcharge : can be used to block by charges along the axis.
    """
    arrays = list(arrays)
    res = arrays[0].zeros_like()
    axis = res.get_leg_index(axis)
    not_axis = np.array([a for a in range(res.rank) if a != axis], dtype=np.intp)
    # test for compatibility
    for a in arrays:
        if a.shape[:axis] != res.shape[:axis] or a.shape[axis + 1:] != res.shape[axis + 1:]:
            raise ValueError("wrong shape to fit " + repr(a.shape) + " into " + repr(res.shape))
        if a.chinfo != res.chinfo:
            raise ValueError("wrong ChargeInfo")
        if np.any(a.qtotal != res.qtotal):
            raise ValueError("wrong qtotal")
        for l in not_axis:
            a.legs[l].test_equal(res.legs[l])
    dtype = res.dtype = np.result_type(*[a.dtype for a in arrays])
    # stack the data
    res_axis_bl_sizes = []
    res_axis_charges = []
    res_qdata = []
    res_data = []
    qind_shift = 0  # sum of previous `block_number`
    axis_qconj = res.legs[axis].qconj
    for a in arrays:
        leg = a.legs[axis]
        res_axis_bl_sizes.extend(leg.get_block_sizes())
        charges = leg.charges if leg.qconj == axis_qconj else res.chinfo.make_valid(-leg.charges)
        res_axis_charges.append(charges)
        qdata = a._qdata.copy()
        qdata[:, axis] += qind_shift
        res_qdata.append(qdata)
        if copy:
            res_data.extend([np.array(t, dtype) for t in a._data])
        else:
            res_data.extend([np.asarray(t, dtype) for t in a._data])
        qind_shift += leg.block_number
    res_axis_slices = np.append([0], np.cumsum(res_axis_bl_sizes))
    res_axis_charges = np.concatenate(res_axis_charges, axis=0)
    res.legs[axis] = LegCharge.from_qind(res.chinfo, res_axis_slices, res_axis_charges, axis_qconj)
    res._set_shape()
    res._qdata = np.concatenate(res_qdata, axis=0)
    res._qdata_sorted = False
    res._data = res_data
    res.test_sanity()
    return res


def grid_concat(grid, axes, copy=True):
    """Given an np.array of npc.Arrays, performs a multi-dimensional concatenation along 'axes'.

    Similar to :func:`numpy.block`, but only for uniform blocking.

    Stacks the qind of the array, *without* sorting/blocking.

    Parameters
    ----------
    grid : array_like of :class:`Array`
        The grid of arrays.
    axes : list of int
        The axes along which to concatenate the arrays,  same len as the dimension of the grid.
        Concatenate arrays of the `i`th axis of the grid along the axis ``axes[i]``
    copy : bool
        Whether the _data blocks are copied.

    Examples
    --------
    Assume we have prepared rank 2 Arrays ``A, B, C, D`` sharing the legs of equal sizes
    and looking like this:

    .. testsetup :: grid_concat

        A = npc.Array.from_ndarray_trivial(np.arange(2).reshape(1, 2))
        B = npc.Array.from_ndarray_trivial(np.arange(10, 14).reshape(1, 4))
        C = npc.Array.from_ndarray_trivial(np.arange(20, 26).reshape(3, 2))
        D = npc.Array.from_ndarray_trivial(np.arange(30, 42).reshape(3, 4))

    .. doctest :: grid_concat

        >>> print(A.to_ndarray())
        [[0 1]]
        >>> print(B.to_ndarray())
        [[10 11 12 13]]
        >>> print(C.to_ndarray())
        [[20 21]
         [22 23]
         [24 25]]
        >>> print(D.to_ndarray())
        [[30 31 32 33]
         [34 35 36 37]
         [38 39 40 41]]

    Then the following grid will result in a ``(1+3, 2+4)`` shaped array:

    .. doctest :: grid_concat

        >>> g = npc.grid_concat([[A, B],
        ...                      [C, D]], axes=[0, 1])
        >>> g.shape
        (4, 6)
        >>> print(g.to_ndarray())
        [[ 0  1 10 11 12 13]
         [20 21 30 31 32 33]
         [22 23 34 35 36 37]
         [24 25 38 39 40 41]]

    If ``A, B, C, D`` were rank 4 arrays, with the first and last leg as before, and sharing
    *common* legs ``1`` and ``2`` of dimensions 1, 2, then you would get a rank-4 array:

    .. doctest :: grid_concat
        :options: +SKIP

        >>> g = grid_concat([[A, B], [C, D]], axes=[0, 3])
        >>> g.shape
        (4, 1, 2, 6)

    See also
    --------
    Array.sort_legcharge : can be used to block by charges.
    """
    grid = np.asarray(grid, dtype=object)
    if grid.ndim < 1 or grid.ndim != len(axes):
        raise ValueError("grid has wrong dimension")
    if grid.ndim == 1:
        if any([g is None for g in grid]):
            raise ValueError("`None` entry in 1D grid")
        return concatenate(grid, axes[0], copy)
    if any([g is None for g in grid.flat]):
        new_legs = []
        for a, ax in enumerate(axes):
            tr = [a] + [i for i in range(grid.ndim) if i != a]
            grid_tr = np.transpose(grid, tr)
            leg = []
            for grid_tr_row in grid_tr:
                # get first g which is not None in grid_tr_row
                first_g = next((g for g in grid_tr_row.flat if g is not None), None)
                if first_g is None:
                    raise ValueError("Full row/column with only `None` entries")
                else:
                    leg.append(first_g.get_leg(ax))
            new_legs.append(leg)
        assert first_g is not None
        labels = first_g.get_leg_labels()
        axes = first_g.get_leg_indices(axes)
        zeros_legs = first_g.legs[:]
        for idx, entry in np.ndenumerate(grid):
            if entry is None:
                for ax, new_leg, i in zip(axes, new_legs, idx):
                    zeros_legs[ax] = new_leg[i]
                entry = zeros(zeros_legs, first_g.dtype, first_g.qtotal)
                entry.iset_leg_labels(labels)
                grid[idx] = entry
    return _grid_concat_recursion(grid, axes, copy)


def grid_outer(grid, grid_legs, qtotal=None, grid_labels=None):
    """Given an np.array of npc.Arrays, return the corresponding higher-dimensional Array.

    Parameters
    ----------
    grid : array_like of {:class:`Array` | None}
        The grid gives the first part of the axes of the resulting array.
        Entries have to have all the same shape and charge-data, giving the remaining axes.
        ``None`` entries in the grid are interpreted as zeros.
    grid_legs : list of :class:`LegCharge`
        One LegCharge for each dimension of the grid along the grid.
    qtotal : charge
        The total charge of the Array.
        By default (``None``), derive it out from a non-trivial entry of the grid.
    grid_labels : list of {str | None}
        One label associated to each of the grid axes. ``None`` for non-named labels.

    Returns
    -------
    res : :class:`Array`
        An Array with shape ``grid.shape + nontrivial_grid_entry.shape``.
        Constructed such that ``res[idx] == grid[idx]`` for any index ``idx`` of the `grid`
        the `grid` entry is not trivial (``None``).

    See also
    --------
    detect_grid_outer_legcharge : can calculate one missing :class:`LegCharge` of the grid.


    Examples
    --------
    A typical use-case for this function is the generation of an MPO.
    Say you have npc.Arrays ``Splus, Sminus, Sz, Id``, each with legs ``[phys.conj(), phys]``.
    Further, you have to define appropriate LegCharges `l_left` and `l_right`.
    Then one 'matrix' of the MPO for a nearest neighbor Heisenberg Hamiltonian could look like:

    >>> s = tenpy.networks.site.SpinHalfSite(conserve='Sz')
    >>> Id, Splus, Sminus, Sz = s.Id, s.Sp, s.Sm, s.Sz
    >>> J = 1.
    >>> leg_wR = npc.LegCharge.from_qflat(s.leg.chinfo,
    ...                                   [op.qtotal for op in [Id, Splus, Sminus, Sz, Id]],
    ...                                   qconj=-1)
    >>> W_mpo = npc.grid_outer([[Id, Splus, Sminus, Sz, None],
    ...                         [None, None, None, None, J*0.5*Sminus],
    ...                         [None, None, None, None, J*0.5*Splus],
    ...                         [None, None, None, None, J*Sz],
    ...                         [None, None, None, None, Id]],
    ...                        grid_legs=[leg_wR.conj(), leg_wR],
    ...                        grid_labels=['wL', 'wR'])
    >>> W_mpo.shape
    (5, 5, 2, 2)
    >>> W_mpo.get_leg_labels()
    ['wL', 'wR', 'p', 'p*']
    """
    grid_shape, entries = _nontrivial_grid_entries(grid)
    if len(grid_shape) != len(grid_legs):
        raise ValueError("wrong number of grid_legs")
    if grid_shape != tuple([l.ind_len for l in grid_legs]):
        raise ValueError("grid shape incompatible with grid_legs")
    idx, entry = entries[0]  # first non-trivial entry
    chinfo = entry.chinfo
    dtype = np.result_type(*[e.dtype for _, e in entries])
    legs = list(grid_legs) + entry.legs
    labels = entry._labels[:]
    if grid_labels is None:
        grid_labels = [None] * len(grid_shape)
    labels = grid_labels + labels
    if qtotal is None:
        # figure out qtotal from first non-zero entry
        grid_charges = [l.get_charge(l.get_qindex(i)[0]) for i, l in zip(idx, grid_legs)]
        qtotal = chinfo.make_valid(np.sum(grid_charges + [entry.qtotal], axis=0))
    else:
        qtotal = chinfo.make_valid(qtotal)
    res = Array(legs, dtype, qtotal, labels)
    # main work: iterate over all non-trivial entries to fill `res`.
    for idx, entry in entries:
        res[idx] = entry  # insert the values with Array.__setitem__ partial slicing.
        if labels is not None and entry._labels != labels:
            labels = None
    res.test_sanity()
    return res


def detect_grid_outer_legcharge(grid, grid_legs, qtotal=None, qconj=1, bunch=False):
    """Derive a LegCharge for a grid used for :func:`grid_outer`.

    Note: The resulting LegCharge is *not* bunched.

    Parameters
    ----------
    grid : array_like of {:class:`Array` | None}
        The grid as it will be given to :func:`grid_outer`.
    grid_legs : list of {:class:`LegCharge` | None}
        One LegCharge for each dimension of the grid, except for one entry which is ``None``.
        This missing entry is to be calculated.
    qtotal : charge
        The desired total charge of the array. Defaults to 0.

    Returns
    -------
    new_grid_legs : list of :class:`LegCharge`
        A copy of the given `grid_legs` with the ``None`` replaced by a compatible LegCharge.
        The new LegCharge is neither bunched nor sorted!

    See also
    --------
    detect_legcharge : similar functionality for a flat numpy array instead of a grid.
    """
    grid_shape, entries = _nontrivial_grid_entries(grid)
    if len(grid_shape) != len(grid_legs):
        raise ValueError("wrong number of grid_legs")
    if any([s != l.ind_len for s, l in zip(grid_shape, grid_legs) if l is not None]):
        raise ValueError("grid shape incompatible with grid_legs")
    idx, entry = entries[0]  # first non-trivial entry
    chinfo = entry.chinfo
    axis = [a for a, l in enumerate(grid_legs) if l is None]
    if len(axis) > 1:
        raise ValueError("can only derive one grid_leg")
    axis = axis[0]
    grid_legs = list(grid_legs)
    qtotal = chinfo.make_valid(qtotal)  # charge 0, if qtotal is not set.
    qflat = [None] * grid_shape[axis]
    for idx, entry in entries:
        grid_charges = [
            l.get_charge(l.get_qindex(i)[0]) for a, (i, l) in enumerate(zip(idx, grid_legs))
            if a != axis
        ]
        qflat_entry = chinfo.make_valid(qtotal - entry.qtotal - np.sum(grid_charges, axis=0))
        i = idx[axis]
        if qflat[i] is None:
            qflat[i] = qflat_entry
        elif np.any(qflat[i] != qflat_entry):
            raise ValueError("different grid entries lead to different charges at index " + str(i))
    if any([q is None for q in qflat]):
        raise ValueError("can't derive flat charge for all indices:" + str(qflat))
    grid_legs[axis] = LegCharge.from_qflat(chinfo, chinfo.make_valid(qconj * np.array(qflat)),
                                           qconj)
    return grid_legs


def detect_qtotal(flat_array, legcharges, cutoff=None):
    """Returns the total charge (w.r.t `legs`) of the sector with largest entry in `flat_array`.

    Parameters
    ----------
    flat_array : array
        The flat numpy array from which you want to detect the charges.
    legcharges : list of :class:`LegCharge`
        For each leg the LegCharge.
    cutoff : float
        If the largest (absolute) value is smaller than that,
        raise a warning and return zero charges.

    Returns
    -------
    qtotal : charge
        The total charge fo the first non-zero (i.e. > cutoff) charge block.

    See also
    --------
    detect_legcharge : detects the charges of one missing LegCharge if `qtotal` is known.
    detect_grid_outer_legcharge : similar functionality if the flat array is given by a 'grid'.
    """
    if cutoff is None:
        cutoff = QCUTOFF
    inds_max = np.unravel_index(np.argmax(np.abs(flat_array)), flat_array.shape)
    val_max = abs(flat_array[inds_max])
    if val_max < cutoff:
        warnings.warn("can't detect total charge: no entry larger than cutoff. Return 0 charge.",
                    stacklevel=2)
        return legcharges[0].chinfo.make_valid()
    test_array = zeros(legcharges)  # Array prototype with correct charges
    qindices = [leg.get_qindex(i)[0] for leg, i in zip(legcharges, inds_max)]
    return test_array._get_block_charge(qindices)


def detect_legcharge(flat_array, chargeinfo, legcharges, qtotal=None, qconj=+1, cutoff=None):
    """Calculate a missing `LegCharge` by looking for nonzero entries of a flat array.

    Parameters
    ----------
    flat_array : ndarray
        A flat array, in which we look for non-zero entries.
    chargeinfo : :class:`~tenpy.linalg.charges.ChargeInfo`
        The nature of the charge.
    legcharges : list of :class:`LegCharge`
        One LegCharge for each dimension of flat_array, except for one entry which is ``None``.
        This missing entry is to be calculated.
    qconj : {+1, -1}
        `qconj` for the new calculated LegCharge.
    qtotal : charges
        Desired total charge of the array. Defaults to zeros.
    cutoff : float
        Blocks with ``np.max(np.abs(block)) > cutoff`` are considered as zero.
        Defaults to :data:`QCUTOFF`.

    Returns
    -------
    new_legcharges : list of :class:`LegCharge`
        A copy of the given `legcharges` with the ``None`` replaced by a compatible LegCharge.
        The new legcharge is 'bunched', but not sorted!

    See also
    --------
    detect_grid_outer_legcharge : similar functionality if the flat array is given by a 'grid'.
    detect_qtotal : detects the total charge, if all legs are known.
    """
    flat_array = np.asarray(flat_array)
    legs = list(legcharges)
    if cutoff is None:
        cutoff = QCUTOFF
    if flat_array.ndim != len(legs):
        raise ValueError("wrong number of grid_legs")
    if any([s != l.ind_len for s, l in zip(flat_array.shape, legs) if l is not None]):
        raise ValueError("array shape incompatible with legcharges")
    axis = [a for a, l in enumerate(legs) if l is None]
    if len(axis) > 1:
        raise ValueError("can only derive charges for one leg.")
    axis = axis[0]
    axis_len = flat_array.shape[axis]
    if chargeinfo.qnumber == 0:
        legs[axis] = LegCharge.from_trivial(axis_len, chargeinfo, qconj=qconj)
        return legs
    qtotal = chargeinfo.make_valid(qtotal)  # charge 0, if qtotal is not set.
    legs_known = legs[:axis] + legs[axis + 1:]
    qflat = np.empty([axis_len, chargeinfo.qnumber], dtype=QTYPE)
    for i in range(axis_len):
        A_i = np.take(flat_array, i, axis=axis)
        qflat[i] = detect_qtotal(A_i, legs_known, cutoff)
    qflat = chargeinfo.make_valid((qtotal - qflat) * qconj)
    legs[axis] = LegCharge.from_qflat(chargeinfo, qflat, qconj).bunch()[1]
    return legs


def trace(a, leg1=0, leg2=1):
    """Trace of `a`, summing over leg1 and leg2.

    Requires that the contracted legs are contractible (i.e. have opposite charges).
    Labels are inherited from `a`.

    Parameters
    ----------
    leg1, leg2: str|int
        The leg label or index for the two legs which should be contracted (i.e. summed over).

    Returns
    -------
    traced : :class:`Array` | ``a.dtype``
        A scalar if ``a.rank == 2``, else an :class:`Array` of rank ``a.rank - 2``.
        Equivalent to ``sum([a.take_slice([i, i], [leg1, leg2]) for i in range(a.shape[leg1])])``.
    """
    ax1, ax2 = a.get_leg_indices([leg1, leg2])
    if ax1 == ax2:
        raise ValueError("leg1 = {0!r} == leg2 = {1!r} ???".format(leg1, leg2))
    a.legs[ax1].test_contractible(a.legs[ax2])
    if a.rank == 2:
        # full contraction: ax1, ax2 = 0, 1 or vice versa
        res = a.dtype.type(0.)
        for qdata_row, block in zip(a._qdata, a._data):
            if qdata_row[0] == qdata_row[1]:
                res += np.trace(block)
        return res
    # non-complete contraction
    keep = np.array([ax for ax in range(a.rank) if ax != ax1 and ax != ax2], dtype=np.intp)
    legs = [a.legs[ax] for ax in keep]
    res = Array(legs, a.dtype, a.qtotal)
    if a.stored_blocks > 0:
        res_data = {}  # dictionary qdata_row -> block
        for qdata_row, block in zip(a._qdata, a._data):
            if qdata_row[ax1] != qdata_row[ax2]:
                continue  # not on the diagonal => doesn't contribute
            new_qdata_row = tuple(qdata_row[keep])
            if new_qdata_row in res_data:
                res_data[new_qdata_row] += np.trace(block, axis1=ax1, axis2=ax2)
            else:
                res_data[new_qdata_row] = np.trace(block, axis1=ax1, axis2=ax2)
        if len(res_data) > 0:
            res._data = list(res_data.values())
            res._qdata = np.array(list(res_data.keys()), np.intp)
            res._qdata_sorted = False
    # labels
    a_labels = a._labels
    res._labels = [a_labels[ax] for ax in keep]
    return res


def outer(a, b):
    """Forms the outer tensor product, equivalent to ``tensordot(a, b, axes=0)``.

    Labels are inherited from `a` and `b`. In case of a collision (same label in both `a` and `b`),
    they are both dropped.

    Parameters
    ----------
    a, b : :class:`Array`
        The arrays for which to form the product.

    Returns
    -------
    c : :class:`Array`
        Array of rank ``a.rank + b.rank`` such that (for ``Ra = a.rank; Rb = b.rank``)::

            c[i_1, ..., i_Ra, j_1, ... j_R] = a[i_1, ..., i_Ra] * b[j_1, ..., j_rank_b]
    """
    if a.chinfo != b.chinfo:
        raise ValueError("different ChargeInfo")
    dtype = np.promote_types(a.dtype, b.dtype)
    qtotal = a.chinfo.make_valid(a.qtotal + b.qtotal)
    res = Array(a.legs + b.legs, dtype, qtotal)

    # fill with data
    qdata_a = a._qdata
    qdata_b = b._qdata
    grid = np.mgrid[:len(qdata_a), :len(qdata_b)].T.reshape(-1, 2)
    # grid is lexsorted like qdata, with rows as all combinations of a/b block indices.
    qdata_res = np.empty((len(qdata_a) * len(qdata_b), res.rank), dtype=np.intp)
    qdata_res[:, :a.rank] = qdata_a[grid[:, 0]]
    qdata_res[:, a.rank:] = qdata_b[grid[:, 1]]
    # use numpys broadcasting to obtain the tensor product
    idx_reshape = (Ellipsis, ) + tuple([np.newaxis] * b.rank)
    data_a = [ta[idx_reshape] for ta in a._data]
    idx_reshape = tuple([np.newaxis] * a.rank) + (Ellipsis, )
    data_b = [tb[idx_reshape] for tb in b._data]
    res._data = [data_a[i] * data_b[j] for i, j in grid]
    res._qdata = qdata_res
    res._qdata_sorted = a._qdata_sorted and b._qdata_sorted  # since grid is lex sorted
    # labels
    res._labels = _drop_duplicate_labels(a._labels, b._labels)
    return res


def inner(a, b, axes='labels', do_conj=False):
    """Contract all legs in `a` and `b`, return scalar.

    .. versionchanged :: 1.0
        Change default behaviour of `axes` from ``'range'`` to ``'labels'``.

    Parameters
    ----------
    a, b : class:`Array`
        The arrays for which to calculate the product.
        Must have same rank, and compatible LegCharges.
    axes : ``(axes_a, axes_b)`` | ``'range'``, ``'labels'``
        `axes_a` and `axes_b` specify the legs of `a` and `b`, respectively,
        which should be contracted. Legs can be specified with leg labels or indices.
        We contract leg ``axes_a[i]`` of `a` with leg ``axes_b[i]`` of `b`.
        ``axes='range'`` is equivalent to ``(range(rank), range(rank))``.
        The default ``axes='labels'`` is equivalent to either ``(a.get_leg_labels(), a.get_leg_labels())``
        for ``do_conj=True``,
        or to ``(a.get_leg_labels(), conj_labels(a.get_leg_labels()))`` for ``do_conj=False``.
        In other words, ``axes='labels'`` requires `a` and `b` to have the same/conjugated labels
        up to a possible transposition, which is then reverted.
    do_conj : bool
        If ``False`` (Default), ignore it.
        If ``True``, conjugate `a` before, i.e., return ``inner(a.conj(), b, axes)``.

    Returns
    -------
    inner_product : dtype
        A scalar (of common dtype of `a` and `b`) giving the full contraction of `a` and `b`.
    """
    if isinstance(a, list) and isinstance(b, list):
        return np.sum([inner(w, v, axes=axes, do_conj=do_conj) for w, v in zip(a, b)])
    if a.rank != b.rank:
        raise ValueError("different rank!")
    if axes == 'range':
        transp = False
    else:
        if axes == 'labels':
            a_labels = a.get_leg_labels()
            if do_conj:
                axes = (a_labels, a_labels)
            else:
                a_conj_labels = [Array._conj_leg_label(lbl) for lbl in a_labels]
                axes = (a_labels, a_conj_labels)
        axes_a, axes_b = axes
        axes_a = a.get_leg_indices(to_iterable(axes_a))
        axes_b = b.get_leg_indices(to_iterable(axes_b))
        if len(axes_a) != a.rank or len(axes_b) != b.rank:
            raise ValueError("no full contraction. Use tensordot instead!")
        # we can permute axes_a and axes_b. Use that to ensure axes_b = range(b.rank)
        sort_axes_b = np.argsort(axes_b)
        axes_a = [axes_a[i] for i in sort_axes_b]
        transp = (tuple(axes_a) != tuple(range(a.rank)))
    if transp:
        a = a.copy(deep=False)
        a.itranspose(axes_a)
    # check charge compatibility
    if not optimize(OptimizationFlag.skip_arg_checks):
        if a.chinfo != b.chinfo:
            raise ValueError("different ChargeInfo")
        for i, (lega, legb) in enumerate(zip(a.legs, b.legs)):
            try:
                if do_conj:
                    lega.test_equal(legb)
                else:
                    lega.test_contractible(legb)
            except ValueError as e:
                raise ValueError(f"incompatible legs {a._labels[i]!r} and {b._labels[i]!r}") from e
    return _inner_worker(a, b, do_conj)


def tensordot(a, b, axes=2):
    """Similar as ``np.tensordot`` but for :class:`Array`.

    Builds the tensor product of `a` and `b` and sums over the specified axes.
    Does not require complete blocking of the charges.

    Labels are inherited from `a` and `b`.
    In case of a collision (= the same label would be inherited from `a` and `b`
    after the contraction), both labels are dropped.

    Detailed implementation notes are available in the doc-string of :func:`_tensordot_worker`.

    Parameters
    ----------
    a, b : :class:`Array`
        The first and second npc Array for which axes are to be contracted.
    axes : ``(axes_a, axes_b)`` | int
        A single integer is equivalent to ``(range(-axes, 0), range(axes))``.
        Alternatively, `axes_a` and `axes_b` specify the legs of `a` and `b`, respectively,
        which should be contracted. Legs can be specified with leg labels or indices.
        Contract leg ``axes_a[i]`` of `a` with leg ``axes_b[i]`` of `b`.

    Returns
    -------
    a_dot_b : :class:`Array`
        The tensorproduct of `a` and `b`, summed over the specified axes.
        Returns a scalar in case of a full contraction.
    """
    # for details on the implementation, see _tensordot_worker.
    a, b, axes = _tensordot_transpose_axes(a, b, axes)

    # optimize/check for special cases
    no_block = (a.stored_blocks == 0 or b.stored_blocks == 0)  # result is zero
    one_block = (a.stored_blocks == 1 and b.stored_blocks == 1)
    if axes == a.rank and axes == b.rank:
        return _inner_worker(a, b, False)  # full contraction yields a single number
    elif no_block or one_block:
        cut_a = a.rank - axes
        res = Array(a.legs[:cut_a] + b.legs[axes:], np.promote_types(a.dtype, b.dtype),
                    a.chinfo.make_valid(a.qtotal + b.qtotal))
        if one_block:
            # optimize for special case that a and b have only 1 entry
            # this is (usually) the case if we have trivial charges
            if np.all(a._qdata[0, cut_a:] == b._qdata[0, :axes]):  # blocks fit together
                # contract inner axes
                res._data = [np.tensordot(a._data[0], b._data[0], axes=axes)]
                c_qdata = np.empty([1, res.rank], np.intp)
                c_qdata[0, :cut_a] = a._qdata[0, :cut_a]
                c_qdata[0, cut_a:] = b._qdata[0, axes:]
                res._qdata = c_qdata
                res._qdata_sorted = True
            # else: zero
    elif axes == 0:
        return outer(a, b)  # no sum necessary
    else:
        # #### the main work
        res = _tensordot_worker(a, b, axes)
    # labels
    res._labels = _drop_duplicate_labels(a._labels[:a.rank-axes], b._labels[axes:])
    return res


def svd(a,
        full_matrices=False,
        compute_uv=True,
        cutoff=None,
        qtotal_LR=[None, None],
        inner_labels=[None, None],
        inner_qconj=+1):
    """Singular value decomposition of an Array `a`.

    Factorizes ``U, S, VH = svd(a)``, such that ``a = U*diag(S)*VH`` (where ``*`` stands for
    a :func:`tensordot` and `diag` creates an correctly shaped Array with `S` on the diagonal).
    For a non-zero `cutoff` this holds only approximately.

    There is a gauge freedom regarding the charges, see also :meth:`Array.gauge_total_charge`.
    We ensure contractibility by setting ``U.legs[1] = VH.legs[0].conj()``.
    Further, we gauge the LegCharge such that `U` and `V` have the desired `qtotal_LR`.

    Parameters
    ----------
    a : :class:`Array`, shape ``(M, N)``
        The matrix to be decomposed.
    full_matrices : bool
        If ``False`` (default), `U` and `V` have shapes ``(M, K)`` and ``(K, N)``,
        where ``K=len(S)``.
        If ``True``, `U` and `V` are full square unitary matrices with shapes ``(M, M)`` and
        ``(N, N)``. Note that the arrays are not directly contractible in that case; ``diag(S)``
        would need to be a rectangular ``(M, N)`` matrix.
    compute_uv : bool
        Whether to compute and return `U` and `V`.
    cutoff : ``None`` | float
        Keep only singular values which are (strictly) greater than `cutoff`.
        (Then the factorization holds only approximately).
        If ``None`` (default), ignored.
    qtotal_LR : [{charges|None}, {charges|None}]
        The desired `qtotal` for `U` and `VH`, respectively.
        ``[None, None]`` (Default) is equivalent to ``[None, a.qtotal]``.
        A single `None` entry is replaced the unique charge satisfying the requirement
        ``U.qtotal + VH.qtotal = a.qtotal (modulo qmod)``.
    inner_labels_LR: [{str|None}, {str|None}]
        The first label corresponds to ``U.legs[1]``, the second to ``VH.legs[0]``.
    inner_qconj : {+1, -1}
        Direction of the charges for the new leg. Default +1.
        The new LegCharge is constructed such that ``VH.legs[0].qconj = inner_qconj``.

    Returns
    -------
    U : :class:`Array`
        Matrix with left singular vectors as columns.
        Shape ``(M, M)`` or ``(M, K)`` depending on `full_matrices`.
    S : 1D ndarray
        The singular values of the array. If no `cutoff` is given, it has length ``min(M, N)``.
    VH : :class:`Array`
        Matrix with right singular vectors as rows.
        Shape ``(N, N)`` or ``(K, N)`` depending on `full_matrices`.
    """
    # check arguments
    if a.rank != 2:
        raise ValueError("SVD is only defined for a 2D matrix. Use LegPipes!")
    if full_matrices and ((not compute_uv) or cutoff is not None):
        raise ValueError("What do you want? Check your goals!")
    labL, labR = inner_labels
    a_labels = a._labels
    # ensure complete blocking
    piped_axes, a = a.as_completely_blocked()

    # figure out qtotal_LR
    qtotal_L, qtotal_R = qtotal_LR
    if qtotal_L is None and qtotal_R is None:
        qtotal_R = a.qtotal
    if qtotal_L is None:
        qtotal_L = a.chinfo.make_valid(a.qtotal - qtotal_R)
    elif qtotal_R is None:
        qtotal_R = a.chinfo.make_valid(a.qtotal - qtotal_L)
    elif np.any(a.qtotal != a.chinfo.make_valid(qtotal_L + qtotal_R)):
        raise ValueError("The entries of `qtotal_LR` have to add up to ``a.qtotal``!")
    qtotal_LR = qtotal_L, qtotal_R

    # the main work
    overwrite_a = (len(piped_axes) > 0)
    U, S, VH = _svd_worker(a, full_matrices, compute_uv, overwrite_a, cutoff, qtotal_LR,
                           inner_qconj)
    if not compute_uv:
        return S

    # 'split' pipes introduced to ensure complete blocking
    if 0 in piped_axes:
        U = U.split_legs(0)
    if 1 in piped_axes:
        VH = VH.split_legs(1)
    U.iset_leg_labels([a_labels[0], labL])
    VH.iset_leg_labels([labR, a_labels[1]])
    return U, S, VH

def polar(a, cutoff=1.e-16, left=False, inner_labels=[None, None]):
    """Polar decomposition of an Array `a`.

    Factorizes ``u * p = a`` (left=False) or ``p * u = a`` (left=True), such that ``a = U*diag(S)*VH`` (where ``*`` stands for
    a :func:`tensordot` and `diag` creates an correctly shaped Array with `S` on the diagonal).
    For a non-zero `cutoff` this holds only approximately.

    There is a gauge freedom regarding the charges, see also :meth:`Array.gauge_total_charge`.
    We ensure contractibility by setting ``U.legs[1] = VH.legs[0].conj()``.
    Further, we gauge the LegCharge such that `U` and `V` have the desired `qtotal_LR`.

    Parameters
    ----------
    a : (M, N) :class:`Array`
        Matrix to be pseudo-inverted.
    cutoff : float
        Cutoff for small singular values, as given to :func:`svd`.
        (Note: different convention than numpy.)

    Returns
    -------
    B : (N, M) :class:`Array`
        The pseudo-inverse of `a`.
    """
    # check arguments
    if a.rank != 2:
        raise ValueError("Polar is only defined for a 2D matrix. Use LegPipes!")
    if cutoff < 0.:
        raise ValueError("invalid cutoff")
    # follow exactly the procedure lined out.
    # however, use inplace methods and don't construct the diagonal matrix explicitly.
    W, s, VH = svd(a, cutoff=cutoff, inner_labels=inner_labels) # w s vh

    u = tensordot(W, VH, axes=([1, 0]))
    if not left:
        labels = VH.conj().get_leg_labels()[1], VH.get_leg_labels()[1]
        # a = up
        p = tensordot(VH.conj().itranspose().iscale_axis(s), VH, axes=([1, 0])).iset_leg_labels(labels)
        #p = (vh.T.conj() * s).dot(vh)
    else:
        # a = pu
        labels = u.get_leg_labels()[0], u.conj().get_leg_labels()[0]
        p = tensordot(W.iscale_axis(s), W.conj().itranspose(), axes=([1, 0])).iset_leg_labels(labels)
        #p = (w * s).dot(w.T.conj())
    return u, p, s


def pinv(a, cutoff=1.e-15):
    """Compute the (Moore-Penrose) pseudo-inverse of a matrix.

    Equivalent to the following procedure: Perform a SVD, ``U, S, VH = svd(a, cutoff=cutoff)``
    with a `cutoff` > 0, calculate ``P = U * diag(1/S) * VH``
    (with ``*`` denoting tensordot) and return ``P.conj.transpose()``.

    Parameters
    ----------
    a : (M, N) :class:`Array`
        Matrix to be pseudo-inverted.
    cutoff : float
        Cutoff for small singular values, as given to :func:`svd`.
        (Note: different convention than numpy.)

    Returns
    -------
    B : (N, M) :class:`Array`
        The pseudo-inverse of `a`.
    """
    if cutoff <= 0.:
        raise ValueError("invalid cutoff")
    # follow exactly the procedure lined out.
    # however, use inplace methods and don't construct the diagonal matrix explicitly.
    U, S, VH = svd(a, cutoff=cutoff)
    X = VH.itranspose().iconj().iscale_axis(1. / S, axis=-1)
    Z = U.itranspose().iconj()
    return tensordot(X, Z, axes=1)


def norm(a, ord=None, convert_to_float=True):
    r"""Norm of flattened data.

    Equivalent to ``np.linalg.norm(a.to_ndarray().flatten(), ord)``.

    In contrast to numpy, we don't distinguish between matrices and vectors,
    but simply calculate the norm for the **flat** (block) data.
    The usual `ord`-norm is defined as  :math:`(\sum_i |a_i|^{ord} )^{1/ord}`.

    ==========  ======================================
    ord         norm
    ==========  ======================================
    None/'fro'  Frobenius norm (same as 2-norm)
    np.inf      ``max(abs(x))``
    -np.inf     ``min(abs(x))``
    0           ``sum(a != 0) == np.count_nonzero(x)``
    other       usual `ord`-norm
    ==========  ======================================

    Parameters
    ----------
    a : :class:`Array` | np.ndarray
        The array of which the norm should be calculated.
    ord :
        The order of the norm. See table above.
    convert_to_float :
        Convert integer to float before calculating the norm, avoiding int overflow.

    Returns
    -------
    norm : float
        The norm over the *flat* data of the array.
    """
    if isinstance(a, Array):
        return a.norm(ord, convert_to_float)
    elif isinstance(a, np.ndarray):
        if convert_to_float:
            new_type = np.result_type('f4', a.dtype)  # int -> float
            a = np.asarray(a, new_type)  # doesn't copy, if the dtype did not change.
        return np.linalg.norm(a.reshape((-1, )), ord)
    elif isinstance(a, list):
        return np.linalg.norm([norm(p) for p in a] + [0])
    else:
        raise ValueError("unknown type of a")


def eigh(a, UPLO='L', sort=None):
    r"""Calculate eigenvalues and eigenvectors for a hermitian matrix.

    ``W, V = eigh(a)`` yields :math:`a = V diag(w) V^{\dagger}`.
    **Assumes** that a is hermitian, ``a.conj().transpose() == a``.

    Parameters
    ----------
    a : :class:`Array`
        The hermitian square matrix to be diagonalized.
    UPLO : {'L', 'U'}
        Whether to take the lower ('L', default) or upper ('U') triangular part of `a`.
    sort : {'m>', 'm<', '>', '<', ``None``}
        How the eigenvalues should are sorted *within* each charge block.
        Defaults to ``None``, which is same as '<'. See :func:`argsort` for details.

    Returns
    -------
    W : 1D ndarray
        The eigenvalues, sorted within the same charge blocks according to `sort`.
    V : :class:`Array`
        Unitary matrix; ``V[:, i]`` is normalized eigenvector with eigenvalue ``W[i]``.
        The first label is inherited from `A`, the second label is ``'eig'``.

    Notes
    -----
    Requires the legs to be contractible.
    If `a` is not blocked by charge, a blocked copy is made via a permutation ``P``,
    :math:`a' =  P a P^{-1} = V' W' (V')^{\dagger}`.
    The eigenvectors `V` are then obtained by the reverse permutation,
    :math:`V = P^{-1} V'` such that :math:`a = V W V^{\dagger}`.
    """
    w, v = _eig_worker(True, a, sort, UPLO)  # hermitian
    v.iset_leg_labels([a._labels[0], 'eig'])
    return w, v


def eig(a, sort=None):
    r"""Calculate eigenvalues and eigenvectors for a non-hermitian matrix.

    ``W, V = eig(a)`` yields :math:`a V = V diag(w)`.

    Parameters
    ----------
    a : :class:`Array`
        The hermitian square matrix to be diagonalized.
    sort : {'m>', 'm<', '>', '<', ``None``}
        How the eigenvalues should are sorted *within* each charge block.
        Defaults to ``None``, which is same as '<'. See :func:`argsort` for details.

    Returns
    -------
    W : 1D ndarray
        The eigenvalues, sorted within the same charge blocks according to `sort`.
    V : :class:`Array`
        Unitary matrix; ``V[:, i]`` is normalized eigenvector with eigenvalue ``W[i]``.
        The first label is inherited from `A`, the second label is ``'eig'``.

    Notes
    -----
    Requires the legs to be contractible.
    If `a` is not blocked by charge, a blocked copy is made via a permutation ``P``,
    :math:`a' =  P a P^{-1} = V' W' (V')^{\dagger}`.
    The eigenvectors `V` are then obtained by the reverse permutation,
    :math:`V = P^{-1} V'` such that :math:`a = V W V^{\dagger}`.
    """
    w, v = _eig_worker(False, a, sort)  # non-hermitian
    v.iset_leg_labels([a._labels[0], 'eig'])
    return w, v


def eigvalsh(a, UPLO='L', sort=None):
    r"""Calculate eigenvalues for a hermitian matrix.

    **Assumes** that a is hermitian, ``a.conj().transpose() == a``.

    Parameters
    ----------
    a : :class:`Array`
        The hermitian square matrix to be diagonalized.
    UPLO : {'L', 'U'}
        Whether to take the lower ('L', default) or upper ('U') triangular part of `a`.
    sort : {'m>', 'm<', '>', '<', ``None``}
        How the eigenvalues should are sorted *within* each charge block.
        Defaults to ``None``, which is same as '<'. See :func:`argsort` for details.

    Returns
    -------
    W : 1D ndarray
        The eigenvalues, sorted within the same charge blocks according to `sort`.

    Notes
    -----
    The eigenvalues are sorted within blocks of the completely blocked legs.
    """
    return _eigvals_worker(True, a, sort, UPLO)


def eigvals(a, sort=None):
    r"""Calculate eigenvalues for a hermitian matrix.

    Parameters
    ----------
    a : :class:`Array`
        The hermitian square matrix to be diagonalized.
    sort : {'m>', 'm<', '>', '<', ``None``}
        How the eigenvalues should are sorted *within* each charge block.
        Defaults to ``None``, which is same as '<'. See :func:`argsort` for details.

    Returns
    -------
    W : 1D ndarray
        The eigenvalues, sorted within the same charge blocks according to `sort`.

    Notes
    -----
    The eigenvalues are sorted within blocks of the completely blocked legs.
    """
    return _eigvals_worker(False, a, sort)


def speigs(a, charge_sector, k, *args, **kwargs):
    """Sparse eigenvalue decomposition ``w, v`` of square `a` in a given charge sector.

    Finds `k` right eigenvectors (chosen by ``kwargs['which']``) in a given charge sector,
    ``tensordot(A, V[i], axes=1) = W[i] * V[i]``.

    Parameters
    ----------
    a : :class:`Array`
        A square array with contractible legs and vanishing total charge.
    charge_sector : charges
        `ndim` charges to select the block.
    k : int
        How many eigenvalues/vectors should be calculated.
        If the block of `charge_sector` is smaller than `k`, `k` may be reduced accordingly.
    *args :
        Additional arguments given to `scipy.sparse.linalg.eigs`.
    **kwargs :
        Additional keyword arguments given to `scipy.sparse.linalg.eigs`.

    Returns
    -------
    W : ndarray
        `k` (or less) eigenvalues
    V : list of :class:`Array`
        `k` (or less) right eigenvectors of `A` with total charge `charge_sector`.
        Note that when interpreted as a matrix,
        this is the transpose of what ``np.eigs`` normally gives.
    """
    charge_sector = a.chinfo.make_valid(charge_sector).reshape((a.chinfo.qnumber, ))
    if a.rank != 2 or a.shape[0] != a.shape[1]:
        raise ValueError("expect a square matrix!")
    a.legs[0].test_contractible(a.legs[1])
    if np.any(a.qtotal != a.chinfo.make_valid()):
        raise ValueError("Non-trivial qtotal -> Nilpotent. Not diagonizable!?")
    ret_eigv = kwargs.get('return_eigenvectors', args[7] if len(args) > 7 else True)
    piped_axes, a = a.as_completely_blocked()  # ensure complete blocking

    # find the block corresponding to `charge_sector` in `a`
    block_exists = False
    for qinds, block in zip(a._qdata, a._data):
        qi = qinds[0]
        if np.any(a.chinfo.make_valid(a.legs[0].get_charge(qi)) != charge_sector):
            continue
        block_exists = True  # found the correct `block`
        res = _sp_speigs(block, k, *args, **kwargs)
        if ret_eigv:
            W, V_flat = res
        else:
            W = res
        break

    if not block_exists:  # block corresponding to charge_sector is zero
        for qi in range(a.legs[0].block_number):
            if np.all(a.chinfo.make_valid(a.legs[0].get_charge(qi)) == charge_sector):
                sl = a.legs[0].slices
                block_size = sl[qi + 1] - sl[qi]
                break
        else:
            raise ValueError("desired charge sector not present in the leg of `a`")
        k = min(block_size, k)
        W = np.zeros(k, a.dtype)
        V_flat = np.zeros((block_size, k), a.dtype)
        V_flat[:k, :k] = np.eye(k, a.dtype)  # chose standard basis as eigenvectors
    # convert V_flat to npc Arrays and return
    if ret_eigv:
        V = []
        for j in range(V_flat.shape[1]):
            U = zeros([a.legs[0]], dtype=a.dtype, qtotal=charge_sector)
            U._data = [V_flat[:, j]]
            U._qdata = np.array([[qi]], dtype=np.intp)
            if len(piped_axes) > 0:
                U = U.split_legs(0)
            V.append(U)
        return W, V
    else:
        return W


def expm(a):
    """Use scipy.linalg.expm to calculate the matrix exponential of a square matrix.

    Parameters
    ----------
    a : :class:`Array`
        A square matrix to be exponentiated.

    Returns
    -------
    exp_a : :class:`Array`
        The matrix exponential ``expm(a)``, calculated using scipy.linalg.expm.
        Same legs/labels as `a`.
    """
    if a.rank != 2 or a.shape[0] != a.shape[1]:
        raise ValueError("expect a square matrix!")
    a.legs[0].test_contractible(a.legs[1])
    if np.any(a.qtotal != a.chinfo.make_valid()):
        raise NotImplementedError("A*A has different qtotal than A; nilpotent matrix")
    piped_axes, a = a.as_completely_blocked()  # ensure complete blocking

    res_dtype = np.result_type('f8', a.dtype)
    res = diag(1., a.legs[0], dtype=res_dtype)
    res._labels = a._labels[:]
    for qindices, block in zip(a._qdata, a._data):  # non-zero blocks on the diagonal
        exp_block = np.asarray(scipy.linalg.expm(block), dtype=res_dtype, order='C')  # main work
        qi = qindices[0]  # `res` has all diagonal blocks,
        # so res._qdata = [[0, 0], [1, 1], [2, 2]...]
        res._data[qi] = exp_block  # replace identity block
    if len(piped_axes) > 0:
        res = res.split_legs(piped_axes)  # revert the permutation in the axes
    return res


def qr(a,
       mode='reduced',
       inner_labels=[None, None],
       cutoff=None,
       pos_diag_R=False,
       qtotal_Q=None,
       inner_qconj=+1):
    r"""Q-R decomposition of a matrix.

    Decomposition such that ``A == npc.tensordot(Q, R, axes=1)`` up to numerical rounding errors.

    Parameters
    ----------
    a : :class:`Array`
        The matrix to be decomposed, shape ``(M,N)``.
    mode : 'reduced', 'complete'
        'reduced': return `q` and `r` with shapes (M,K) and (K,N), where K=min(M,N)
        'complete': return `q` with shape (M,M).
    inner_labels: [{str|None}, {str|None}]
        The first label is used for ``Q.legs[1]``, the second for ``R.legs[0]``.
    cutoff : ``None`` or float
        If not ``None``, discard linearly dependent vectors to given precision, which might
        reduce `K` of the 'reduced' mode even further.
    pos_diag_R : bool
        If True, ensure the uniqueness of the qr decomposition by imposing that the diagonal of R
        is positive.
    qtotal_Q : None | charges
        Total charge for `Q`. ``None`` defaults to trivial charges.
        Use ``qtotal_Q=a.qtotal`` to get `R` with trivial charges,
        since ``a.qtotal = chinfo.make_valid(q.qtotal + r.qtotal)``.
    inner_qconj : {+1, -1}
        Direction of the charges for the new leg. Default +1.
        The new LegCharge is constructed such that ``R.legs[0].qconj = inner_qconj``.

    Returns
    -------
    Q : :class:`Array`
        If `mode` is 'complete', a unitary matrix.
        For `mode` 'reduced' an isometry such that :math:`q^{*}_{j,i} q_{j,k} = \delta_{i,k}`.
    R : :class:`Array`
        Upper triangular matrix if both legs of A are sorted by charges;
        Otherwise a simple transposition (performed when sorting by charges) brings it to
        upper triangular form.
    """
    if a.rank != 2:
        raise ValueError("expect a matrix!")
    a_labels = a._labels
    label_Q, label_R = inner_labels
    piped_axes, a = a.as_completely_blocked()  # ensure complete blocking & sort
    q_data = []
    r_data = []
    i0 = 0
    a_leg0 = a.legs[0]
    inner_leg_mask = np.zeros(a_leg0.ind_len, dtype=np.bool_)
    for qindices, block in zip(a._qdata, a._data):  # non-zero blocks on the diagonal
        if cutoff is None:
            q_block, r_block = np.linalg.qr(block, mode)
        else:
            q_block, r_block = qr_li(block, cutoff)
            if q_block.size == 0:
                # empty blocks would break below
                continue
        if pos_diag_R:
            r_diag = np.diag(r_block)
            phase = r_diag / np.abs(r_diag)
            K = len(r_diag)
            if K < q_block.shape[1]:
                q_block[:, :K] *= phase[np.newaxis, :]
                r_block[:K, :] *= np.conj(phase)[:, np.newaxis]
            else:  # equal
                #  assert K == q_block.shape[1]
                q_block *= phase[np.newaxis, :]
                r_block *= np.conj(phase)[:, np.newaxis]
        q_data.append(q_block)
        r_data.append(r_block)
        if mode != 'complete':
            q1, q2 = qindices
            i0 = a_leg0.slices[q1]
            inner_leg_mask[i0:i0 + q_block.shape[1]] = True
        #  else: assert q_block.shape[1] == q_block.shape[0]
    inner_leg = a_leg0.copy()
    if isinstance(inner_leg, charges.LegPipe):
        inner_leg = inner_leg.to_LegCharge()
    if mode != 'complete':
        map_qind, _, inner_leg = inner_leg.project(inner_leg_mask)
    if qtotal_Q is not None:
        qtotal_Q = a.chinfo.make_valid(qtotal_Q)  # convert to ndarray
        inner_leg.charges = a.chinfo.make_valid(inner_leg.charges - inner_leg.qconj * qtotal_Q)
        inner_leg.sorted = False
    if inner_leg.qconj != inner_qconj:
        assert inner_qconj == -inner_leg.qconj
        # absorb sign into charge values
        inner_leg.charges = a.chinfo.make_valid(-inner_leg.charges)
        inner_leg.sorted = False
        inner_leg.qconj = inner_qconj
    q = Array([a_leg0, inner_leg.conj()], a.dtype, qtotal_Q)
    q._data = q_data
    q._qdata = a._qdata.copy()
    q._qdata_sorted = False
    r = Array([inner_leg, a.legs[1]], a.dtype, a.chinfo.make_valid(a.qtotal - q.qtotal))
    r._data = r_data
    r._qdata = a._qdata.copy()
    r._qdata_sorted = False
    if mode != 'complete':
        q._qdata[:, 1] = map_qind[q._qdata[:, 0]]
        r._qdata[:, 0] = q._qdata[:, 1]  # copy map_qind[q._qdata[:, 0]] from q
        # filter out zero-size blocks
        nonzero = q._qdata[:, 1] != -1
        q._qdata = q._qdata[nonzero]
        r._qdata = r._qdata[nonzero]
    else:  # mode == 'complete'
        q._qdata[:, 1] = q._qdata[:, 0]
        if len(q_data) < a_leg0.block_number:
            # there is a block in A that is completely 0 and not in A._data
            # so we need to add corresponding identity blocks in Q to ensure Q is orthogonal!
            # find qindices of those blocks
            extra_q_qdata = []
            have_q_qinds = np.concatenate((np.sort(a._qdata[:, 0]), [a_leg0.block_number]))
            x = 0
            for qi in range(a_leg0.block_number):
                if have_q_qinds[x] == qi:
                    x += 1
                    continue
                # else: don't have block for this qi yet in qdata, add identity
                q_block = np.eye(a_leg0.slices[qi + 1] - a_leg0.slices[qi], dtype=a.dtype)
                extra_q_qdata.append([qi, qi])
                q_data.append(q_block)
            q._qdata = np.concatenate((q._qdata, extra_q_qdata), axis=0)
            q._qdata_sorted = False
    if len(piped_axes) > 0:  # revert the permutation in the axes
        if 0 in piped_axes:
            q = q.split_legs(0)
        if 1 in piped_axes:
            r = r.split_legs(-1)
    q.iset_leg_labels([a_labels[0], label_Q])
    r.iset_leg_labels([label_R, a_labels[1]])
    return q, r


def orthogonal_columns(a, new_label=None):
    """Find orthogonal columns for a given matrix.

    Given `a` of shape `(M,N)` with M >= N and *assuming* full rank N of `a`, this function
    considers the columns of `a` as basis vectors and finds orthogonal columns completing it.
    The resulting `ortho` will be a (M, (M-N)) matrix.
    A simple (and more expensive) implementation based on :meth:`qr` would look like this:

        def orthogonal_columns(a, new_label):
            q, r = ncp.qr(a, mode='complete', inner_labels=[new_label, None])
            r_dense = r.to_ndarray()
            zero_r_rows = (np.linalg.norm(r_dense, axis=1) == 0)
            ortho = q.iproject(zero_r_rows, axis=1)
            ortho.iset_leg_labels([a.get_leg_labels()[0], new_label])
            return ortho

    Parameters
    ----------
    a : :class:`Array`
        A square matrix to be exponentiated, shape ``(M,N)`` with N <= M.
    new_label : None | str
        New right label for the returned `ortho`. ``None`` defaults to the right label of `A`.

    Returns
    -------
    ortho : :class:`Array`
        Isometry in the sense ``ortho^dagger @ orhto == eye``, i.e. has orthonormal columns.
        Further, all columns are orthonormal to the columns of `a`.
    """
    if a.rank != 2:
        raise ValueError("expect a matrix!")
    M, N = a.shape
    a_labels = a._labels
    if new_label is None:
        new_label = a_labels[1]
    if M < N:
        raise ValueError(f"orthogonal_columns with M={M:d} < N{N:d}: overcomplete! ")
    if M == N:
        warnings.warn("orthogonal_columns(a) for square `a` yields zero matrix!")
        right_leg = LegCharge(a.chinfo,
                              [0],
                              np.zeros([0, a.chinfo.qnumber], dtype=QTYPE),
                              a.legs[1].qconj)
        return Array([a.legs[0], right_leg], a.dtype, a.qtotal, [a_labels[0], new_label])
    piped_axes, a = a.as_completely_blocked()  # ensure complete blocking & sort
    left_leg = a.legs[0]
    left_block_sizes = left_leg.get_block_sizes()
    ortho_data = []
    ortho_qdata = []
    right_kept_blocks = []
    left_qi = -1
    right_qi = 0
    for b in np.argsort(a._qdata[:, 0]):
        next_left_qi = a._qdata[b, 0]
        for left_qi in range(left_qi + 1, next_left_qi):  # yes, duplicated left_qi here
            # missing block in a, so add identity block in ortho
            ortho_data.append(np.eye(left_block_sizes[left_qi], dtype=a.dtype))
            ortho_qdata.append([left_qi, right_qi])
            right_kept_blocks.append(left_qi)
            right_qi += 1
        left_qi = next_left_qi
        a_block = a._data[b]  # assume this to have full rank
        M, N = a_block.shape
        if M > N:
            # find orthogonal columns of a_block
            q_block, r_block = np.linalg.qr(a_block, mode='complete')
            ortho_data.append(q_block[:, N:])
            ortho_qdata.append([left_qi, right_qi])
            right_kept_blocks.append(left_qi)
            right_qi += 1
        # else: full rank a_block, so no orthogonal column for this block!
    for left_qi in range(left_qi + 1, left_leg.block_number):  # yes, duplicated left_qi here
        # final missing blocks in a, so add identity blocks in ortho
        ortho_data.append(np.eye(left_block_sizes[left_qi], dtype=a.dtype))
        ortho_qdata.append([left_qi, right_qi])
        right_kept_blocks.append(left_qi)
        right_qi += 1
    right_block_sizes = [b.shape[1] for b in ortho_data]
    right_block_slices = np.cumsum([0] + right_block_sizes)
    right_qconj = a.legs[1].qconj
    right_charges = a.chinfo.make_valid(right_qconj * (a.qtotal -
                                                       left_leg.get_charge(right_kept_blocks)))
    right_leg = LegCharge(a.chinfo, right_block_slices, right_charges, right_qconj)
    ortho = Array([left_leg, right_leg], a.dtype, a.qtotal)
    ortho._data = ortho_data
    ortho._qdata = np.array(ortho_qdata, dtype=np.intp, order='C')
    ortho._qdata_sorted = True

    if len(piped_axes) > 0:  # revert the permutation in the axes
        if 0 in piped_axes:
            ortho = ortho.split_legs(0)
    ortho.iset_leg_labels([a_labels[0], new_label])
    return ortho


def to_iterable_arrays(array_list):
    """Similar as :func:`~tenpy.tools.misc.to_iterable`, but also enclose npc Arrays in a list."""
    if isinstance(array_list, Array):
        array_list = [array_list]
    array_list = to_iterable(array_list)
    return array_list


# ##################################
# internal helper functions
# ##################################


def _find_calc_dtype(a_dtype, b_dtype):
    """return (calc_dtype, res_dtype) suitable for BLAS calculations."""
    res_dtype = np.promote_types(a_dtype, b_dtype)
    _, calc_dtype, _ = BLAS.find_best_blas_type(dtype=res_dtype)
    return calc_dtype, res_dtype


@use_cython
def _combine_legs_worker(self, res, combine_legs, non_combined_legs, new_axes, non_new_axes,
                         pipes):
    """The main work of :meth:`Array.combine_legs`: create a copy and reshape the data blocks.

    Assumes standard form of parameters.

    Parameters
    ----------
    self : Array
        The array from where legs are being combined.
    res : Array
        The array to be returned, already filled with correct legs (pipes);
        needs `_data` and `_qdata` to be filled.
        Labels are set outside.
    combine_legs : list(1D np.array)
        Axes of self which are collected into pipes.
    non_combined_legs : 1D array
        ``[i for i in range(self.rank) if i not in flatten(combine_legs)]``
    new_axes : 1D array
        The axes of the pipes in the new array. Ascending.
    non_new_axes 1D array
        ``[i for i in range(res.rank) if i not in new_axes]``
    pipes : list of :class:`LegPipe`
        All the correct output pipes, already generated.
    """
    # non_combined_legs: axes of self which are not in combine_legs
    # map `self._qdata[:, combine_leg]` to `pipe.q_map` indices for each new pipe
    q_map_inds = [p._map_incoming_qind(self._qdata[:, cl]) for p, cl in zip(pipes, combine_legs)]
    self._imake_contiguous()
    # get new qdata
    qdata = np.empty((self.stored_blocks, res.rank), dtype=np.intp)
    qdata[:, non_new_axes] = self._qdata[:, non_combined_legs]
    for j in range(len(pipes)):
        ax = new_axes[j]
        qdata[:, ax] = pipes[j].q_map[q_map_inds[j], 2]
    # now we have probably many duplicate rows in qdata,
    # since for the pipes many `q_map_ind` map to the same `qindex`
    # find unique entries by sorting qdata
    sort = np.lexsort(qdata.T)
    qdata = qdata[sort]
    old_data = [self._data[s] for s in sort]
    q_map_inds = [qm[sort] for qm in q_map_inds]
    block_start = np.zeros((self.stored_blocks, res.rank), np.intp)
    block_shape = np.empty((self.stored_blocks, res.rank), np.intp)
    block_sizes = [leg.get_block_sizes() for leg in res.legs]
    for ax in non_new_axes:
        block_shape[:, ax] = block_sizes[ax][qdata[:, ax]]
    for j in range(len(pipes)):
        ax = new_axes[j]
        sizes = pipes[j].q_map[q_map_inds[j], :2]
        block_start[:, ax] = sizes[:, 0]
        block_shape[:, ax] = sizes[:, 1] - sizes[:, 0]  # TODO size directly in pipe!?

    # divide qdata into parts, which give a single new block
    diffs = charges._find_row_differences(qdata)  # including the first and last row
    res_stored_blocks = len(diffs) - 1
    qdata = qdata[diffs[:res_stored_blocks], :]  # (keeps the dimensions)
    res_blockshapes = np.empty((res_stored_blocks, res.rank), np.intp)
    for ax in range(res.rank):
        res_blockshapes[:, ax] = block_sizes[ax][qdata[:, ax]]

    # now the hard part: map data
    data = []
    # iterate over ranges of equal qindices in qdata
    for res_blockshape, beg, end in zip(res_blockshapes, diffs[:-1], diffs[1:]):
        new_block = np.zeros(res_blockshape, dtype=res.dtype)
        data.append(new_block)
        # copy blocks
        for old_row in range(beg, end):
            shape = block_shape[old_row]
            old_block = old_data[old_row].reshape(shape)
            charges._sliced_copy(new_block, block_start[old_row], old_block, None, shape)
    res._data = data
    res._qdata = qdata
    res._qdata_sorted = True
    # done


@use_cython
def _split_legs_worker(self, split_axes, cutoff):
    """The main work of split_legs: create a copy and reshape the data blocks.

    Called by :meth:`split_legs`. Assumes that the corresponding legs are LegPipes.
    """
    # calculate mappings of axes
    new_split_axes_first = []
    nonsplit_axes = []
    new_nonsplit_axes = []
    pipes = []
    res_legs = self.legs[:]
    new_axis = 0
    for axis in range(self.rank):
        if axis in split_axes:
            pipe = self.legs[axis]
            pipes.append(pipe)
            res_legs[new_axis:new_axis + 1] = pipe.legs
            new_split_axes_first.append(new_axis)
            new_axis += pipe.nlegs
        else:
            nonsplit_axes.append(axis)
            new_nonsplit_axes.append(new_axis)
            new_axis += 1
    split_axes = np.array(split_axes, dtype=np.intp)
    N_split = split_axes.shape[0]
    new_split_axes_first = np.array(new_split_axes_first, np.intp)
    nonsplit_axes = np.array(nonsplit_axes, np.intp)
    new_nonsplit_axes = np.array(new_nonsplit_axes, np.intp)

    res = self.copy(deep=False)
    res.legs = res_legs
    res._set_shape()
    if self.stored_blocks == 0:
        return res

    # get new qdata
    q_map_slices_beg = np.zeros((self.stored_blocks, N_split), np.intp)
    q_map_slices_shape = np.zeros((self.stored_blocks, N_split), np.intp)
    for j in range(N_split):
        pipe = pipes[j]
        q_map_slices = pipe.q_map_slices
        qinds = self._qdata[:, split_axes[j]]
        q_map_slices_beg[:, j] = q_map_slices[qinds]
        q_map_slices_shape[:, j] = q_map_slices[
            qinds + 1]  # - q_map_slices[qinds] # one line below # TODO: in pipe
    q_map_slices_shape -= q_map_slices_beg
    new_data_blocks_per_old_block = np.prod(q_map_slices_shape, axis=1)
    old_block_inds = charges._map_blocks(new_data_blocks_per_old_block)
    res_stored_blocks = old_block_inds.shape[0]
    q_map_rows = []
    for beg, shape in zip(q_map_slices_beg, q_map_slices_shape):
        q_map_rows.append(np.indices(shape, np.intp).reshape(N_split, -1).T + beg[np.newaxis, :])
    q_map_rows = np.concatenate(q_map_rows, axis=0)  # shape (res_stored_blocks, N_split)

    new_qdata = np.empty((res_stored_blocks, res.rank), dtype=np.intp)
    new_qdata[:, new_nonsplit_axes] = self._qdata[np.ix_(
        old_block_inds, nonsplit_axes)]  # TODO faster to implement by hand?
    old_block_beg = np.zeros((res_stored_blocks, self.rank), dtype=np.intp)
    old_block_shapes = np.empty((res_stored_blocks, self.rank), dtype=np.intp)
    for j in range(N_split):
        pipe = pipes[j]
        a = new_split_axes_first[j]
        a2 = a + pipe.nlegs
        q_map = pipe.q_map[q_map_rows[:, j], :]
        new_qdata[:, a:a2] = q_map[:, 3:]
        old_block_beg[:, split_axes[j]] = q_map[:, 0]
        old_block_shapes[:, split_axes[j]] = q_map[:, 1] - q_map[:, 0]
    new_block_shapes = np.empty((res_stored_blocks, res.rank), dtype=np.intp)
    block_sizes = [leg.get_block_sizes() for leg in res.legs]
    for ax in range(res.rank):
        new_block_shapes[:, ax] = block_sizes[ax][new_qdata[:, ax]]
    old_block_shapes[:, nonsplit_axes] = new_block_shapes[:, new_nonsplit_axes]
    dtype = self.dtype
    new_data = []
    old_data = self._data

    # the actual loop to split the blocks
    for i in range(res_stored_blocks):
        old_block = old_data[old_block_inds[i]]
        new_block = np.empty(old_block_shapes[i], dtype)
        charges._sliced_copy(new_block, None, old_block, old_block_beg[i], old_block_shapes[i])
        new_data.append(new_block.reshape(new_block_shapes[i]))

    res._qdata = new_qdata
    res._qdata_sorted = False
    res._data = new_data
    return res


def _nontrivial_grid_entries(grid):
    """Return a list [(idx, entry)] of non-``None`` entries in an array_like grid."""
    grid = np.asarray(grid, dtype=object)
    entries = [(idx, entry) for idx, entry in np.ndenumerate(grid) if entry is not None]
    if len(entries) == 0:
        raise ValueError("No non-trivial entries in grid")
    return grid.shape, entries


def _grid_concat_recursion(grid, axes, copy):
    """Simple recursion on ndim for grid_concat."""
    # Copy only required on last go
    if grid.ndim > 1:
        grid = [_grid_concat_recursion(row, axes=axes[1:], copy=False) for row in grid]
    return concatenate(grid, axes[0], copy=copy)


# (in cython, but with different arguments)
def _iter_common_sorted(a, b):
    """Yield indices ``i, j`` for which ``a[i] == b[j]``.

    *Assumes* that ``a[i_start:i_stop]`` and ``b[j_start:j_stop]`` are strictly ascending.
    Given that, it is equivalent to (but faster than)
    ``[(i, j) for j, i in itertools.product(range(len(a)), range(len(b)) if a[i] == b[j]]``
    """
    l_a = len(a)
    l_b = len(b)
    i, j = 0, 0
    res = []
    while i < l_a and j < l_b:
        if a[i] < b[j]:
            i += 1
        elif b[j] < a[i]:
            j += 1
        else:
            res.append((i, j))
            i += 1
            j += 1
    return res


@use_cython
def _inner_worker(a, b, do_conj):
    """Full contraction of `a` and `b` with axes in matching order."""
    calc_dtype, res_dtype = _find_calc_dtype(a.dtype, b.dtype)
    res = res_dtype.type(0)
    check_qtotal = b.qtotal - a.qtotal if do_conj else b.qtotal + a.qtotal
    if np.any(a.chinfo.make_valid(check_qtotal) != 0):
        return res  # can't have blocks to be contracted.
    if a.stored_blocks == 0 or b.stored_blocks == 0:
        return res  # also trivial
    a = a.astype(calc_dtype, False)
    b = b.astype(calc_dtype, False)
    func_name = 'dotc' if do_conj else 'dotu'
    blas_dot = BLAS.get_blas_funcs(func_name, dtype=calc_dtype)

    # need to find common blocks in a and b, i.e. equal leg charges.
    # for faster comparison, generate 1D arrays with a combined index
    # F-style strides to preserve sorting!
    stride = charges._make_stride([l.block_number for l in a.legs], False)
    a_qdata = np.sum(a._qdata * stride, axis=1)
    a_data = a._data
    if not a._qdata_sorted:
        perm = np.argsort(a_qdata)
        a_qdata = a_qdata[perm]
        a_data = [a_data[i] for i in perm]
    b_qdata = np.sum(b._qdata * stride, axis=1)
    b_data = b._data
    if not b._qdata_sorted:
        perm = np.argsort(b_qdata)
        b_qdata = b_qdata[perm]
        b_data = [b_data[i] for i in perm]
    for i, j in _iter_common_sorted(a_qdata, b_qdata):
        res += blas_dot(a_data[i], b_data[j])
        # same as res += np.inner(a_data[i].reshape((-1, )), b_data[j].reshape((-1, )))
        # (or with complex conj if 'do_conj')
    return res


def _drop_duplicate_labels(a_labels, b_labels):
    """Combine lists `a_labels` and `b_labels` into a new list, dropping any duplicates."""
    a_labels = list(a_labels)
    b_labels = list(b_labels)
    for i, lbl in enumerate(a_labels):
        if lbl in b_labels:
            # collision: drop labels
            j = b_labels.index(lbl)
            a_labels[i] = None
            b_labels[j] = None
    a_labels.extend(b_labels)
    return a_labels


@use_cython
def _tensordot_transpose_axes(a, b, axes):
    """Step 1: Transpose a,b if necessary."""
    if a.chinfo != b.chinfo:
        raise ValueError("Different ChargeInfo")
    try:
        axes_a, axes_b = axes
        axes_int = False
    except TypeError:
        axes = int(axes)
        axes_int = True
    if not axes_int:
        a = a.copy(deep=False)  # shallow copy allows to call itranspose
        b = b.copy(deep=False)  # which would otherwise break views.
        # step 1.) of the implementation notes: bring into standard form by transposing
        axes_a = a.get_leg_indices(to_iterable(axes_a))
        axes_b = b.get_leg_indices(to_iterable(axes_b))
        if len(axes_a) != len(axes_b):
            raise ValueError("different lens of axes for a, b: " + repr(axes))
        not_axes_a = [i for i in range(a.rank) if i not in axes_a]
        not_axes_b = [i for i in range(b.rank) if i not in axes_b]
        a.itranspose(not_axes_a + axes_a)
        b.itranspose(axes_b + not_axes_b)
        axes = len(axes_a)

    # now `axes` is integer
    # check for contraction compatibility
    if not optimize(OptimizationFlag.skip_arg_checks):
        for lega, legb in zip(a.legs[-axes:], b.legs[:axes]):
            lega.test_contractible(legb)
    elif a.shape[-axes:] != b.shape[:axes]:  # check at least the shape
        raise ValueError("Shape mismatch for tensordot")
    return a, b, axes


def _tensordot_pre_reshape(data, cut, dtype, same_shape_before_cut=True):
    """Reshape blocks to (fortran) matrix/vector (depending on `cut`)"""
    if cut == 0 or cut == data[0][0].ndim:
        # special case: reshape to 1D vectors
        return [[np.reshape(T, (-1, )).astype(dtype, order='F', copy=False) for T in blocks]
                for blocks in data]
    res = []
    for blocks in data:
        if same_shape_before_cut:
            p = 1
            for s in blocks[0].shape[:cut]:
                p *= s
            shape = (p, -1)
        else:
            p = 1
            for s in blocks[0].shape[cut:]:
                p *= s
            shape = (-1, p)
        res.append([np.reshape(T, shape).astype(dtype, order='F', copy=False) for T in blocks])
    return res


def _tensordot_pre_worker(a, b, cut_a, cut_b):
    """Pre-calculations before the actual matrix product.

    Called by :func:`_tensordot_worker`.
    See doc-string of :func:`tensordot` for details on the implementation.

    Parameters
    ----------
    a, b : :class:`Array`
        the arrays to be contracted with tensordot. Should have non-empty ``a._data``
    cut_a, cut_b : int
        contract `a.legs[cut_a:]` with `b.legs[:cut_b]`

    Returns
    -------
    a_pre_result, b_pre_result : tuple
        In the following order, it contains for `a`, and `b` respectively:
        a_data : list of reshaped tensors
        a_qdata_contr : 2D array with qindices of `a` which we need to sum over
        a_qdata_keep : 2D array of the qindices of `a` which will appear in the final result
        a_slices : partition to map the indices of a_*_keep to a_data
    f_dot_sum : function
        a wrapper around a suitable BLAS function for performing the matrix product
        of single blocks sum over the results.
        For ``a, a2, ...`` from ``a_data`` (and similar for ``b_data``) the code
        ``s = f_dot_sum(a, b, None); s = f_dot_sum(a2, b2, s); ....``
        should be equivalent to (yet faster than)
        ``s = np.dot(a, b); s += np.dot(a2, b2); ... ``.
    res_dtype : np.dtype
        The data type which should be chosen for the result.
        (The `dtype` of the ``s`` above might differ from `res_dtype`!).
    """
    # convert qindices over which we sum to a 1D array for faster lookup/iteration
    # F-style strides to preserve sorting
    stride = charges._make_stride([l.block_number for l in a.legs[cut_a:]], False)
    a_qdata_contr = np.sum(a._qdata[:, cut_a:] * stride, axis=1)
    # lex-sort a_qdata, dominated by the axes kept, then the axes summed over.
    a_sort = np.lexsort(np.append(a_qdata_contr[:, np.newaxis], a._qdata[:, :cut_a], axis=1).T)
    a_qdata_keep = a._qdata[a_sort, :cut_a]
    a_qdata_contr = a_qdata_contr[a_sort]
    a_data = a._data
    a_data = [a_data[i] for i in a_sort]
    # combine all b_qdata[axes_b] into one column (with the same stride as before)
    b_qdata_contr = np.sum(b._qdata[:, :cut_b] * stride, axis=1)
    # lex-sort b_qdata, dominated by the axes summed over, then the axes kept.
    b_data = b._data
    if not b._qdata_sorted:
        b_sort = np.lexsort(np.append(b_qdata_contr[:, np.newaxis], b._qdata[:, cut_b:], axis=1).T)
        b_qdata_keep = b._qdata[b_sort, cut_b:]
        b_qdata_contr = b_qdata_contr[b_sort]
        b_data = [b_data[i] for i in b_sort]
    else:
        b_qdata_keep = b._qdata[:, cut_b:]
    # find blocks where qdata_a[not_axes_a] and qdata_b[not_axes_b] change
    a_slices = charges._find_row_differences(a_qdata_keep)
    b_slices = charges._find_row_differences(b_qdata_keep)
    # the slices divide a_data and b_data into rows and columns of the final result
    a_data = [a_data[i:i2] for i, i2 in zip(a_slices[:-1], a_slices[1:])]
    b_data = [b_data[j:j2] for j, j2 in zip(b_slices[:-1], b_slices[1:])]
    a_qdata_contr = [a_qdata_contr[i:i2] for i, i2 in zip(a_slices[:-1], a_slices[1:])]
    b_qdata_contr = [b_qdata_contr[i:i2] for i, i2 in zip(b_slices[:-1], b_slices[1:])]
    a_qdata_keep = a_qdata_keep[a_slices[:-1]]
    b_qdata_keep = b_qdata_keep[b_slices[:-1]]
    a_shape_keep = [blocks[0].shape[:cut_a] for blocks in a_data]
    b_shape_keep = [blocks[0].shape[cut_b:] for blocks in b_data]
    # determine calculation type and result type
    calc_dtype, res_dtype = _find_calc_dtype(a.dtype, b.dtype)
    # reshape a_data and b_data to matrix/vector in fortran order
    a_data = _tensordot_pre_reshape(a_data, cut_a, calc_dtype, same_shape_before_cut=True)
    b_data = _tensordot_pre_reshape(b_data, cut_b, calc_dtype, same_shape_before_cut=False)
    # determine blas function
    f_name = 'gemv' if (cut_a == 0 or cut_b == b.rank) else 'gemm'
    blas_dot = BLAS.get_blas_funcs(f_name, dtype=calc_dtype)
    kw_overwrite = 'overwrite_c' if f_name == 'gemm' else 'overwrite_y'
    kw_overwrite = {kw_overwrite: True}
    if cut_a > 0:

        def fast_dot_sum(a, b, a_qdata, b_qdata):
            """BLAS wrapper to perform contraction in a fast way.

            Equivalent to::
                np.sum([np.dot(a[k1], b[k2])
                    for k1, k2 in _iter_common_sorted(a_qdata, b_qdata)], axis=0)

            Returns ``None`` if no ``(k1, k2)`` pair existed.
            """
            ks = _iter_common_sorted(a_qdata, b_qdata)
            if len(ks) == 0:
                return None
            k1, k2 = ks[0]
            sum_ = blas_dot(1., a[k1], b[k2])
            for k1, k2 in ks[1:]:
                sum_ = blas_dot(1., a[k1], b[k2], 1., sum_, **kw_overwrite)
            return sum_
    else:
        # special case: `a` contains 1D vectors, so we need blas_dot(b, a, trans=True)
        kw_no_overwrite = {'trans': True}
        kw_overwrite.update(kw_no_overwrite)

        def fast_dot_sum(a, b, a_qdata, b_qdata):
            # same as above fast_dot_sum, but for special case that a contains vectors
            ks = _iter_common_sorted(a_qdata, b_qdata)
            if len(ks) == 0:
                return None
            k1, k2 = ks[0]
            sum_ = blas_dot(1., b[k2], a[k1], **kw_no_overwrite)
            for k1, k2 in ks[1:]:
                sum_ = blas_dot(1., b[k2], a[k1], 1., sum_, **kw_overwrite)
            return sum_

    # collect and return the results
    a_pre_result = a_data, a_qdata_contr, a_qdata_keep, a_shape_keep
    b_pre_result = b_data, b_qdata_contr, b_qdata_keep, b_shape_keep
    return a_pre_result, b_pre_result, fast_dot_sum, res_dtype


@use_cython
def _tensordot_worker(a, b, axes):
    """Main work of tensordot, called by :func:`tensordot`.

    Assumes standard form of parameters: axes is integer,
    sum over the last `axes` legs of `a` and first `axes` legs of `b`.

    Notes
    -----
    Looking at the source of numpy's tensordot (which is just 62 lines of python code),
    you will find that it has the following strategy:

    1. Transpose `a` and `b` such that the axes to sum over are in the end of `a` and front of `b`.
    2. Combine the legs `axes`-legs and other legs with a `np.reshape`,
       such that `a` and `b` are matrices.
    3. Perform a matrix product with `np.dot`.
    4. Split the remaining axes with another `np.reshape` to obtain the correct shape.

    The main work is done by `np.dot`, which calls LAPACK to perform the simple matrix product.
    [This matrix multiplication of a ``NxK`` times ``KxM`` matrix is actually faster
    than the O(N*K*M) needed by a naive implementation looping over the indices.]

    We follow the same overall strategy, viewing the :class:`Array` as a tensor with
    data block entries.
    Step 1) is performed directly in :func:`tensordot`.

    The steps 2) and 4) could be implemented with :meth:`Array.combine_legs`
    and :meth:`Array.split_legs`.
    However, that would actually be an overkill: we're not interested
    in the full charge data of the combined legs (which would be generated in the LegPipes).
    Instead, we just need to track the qindices of the `a._qdata` and `b._qdata` carefully.

    Our step 2) is implemented in :func:`_tensordot_pre_worker`:
    We split `a._qdata` in `a_qdata_keep` and `a_qdata_sum`, and similar for `b`.
    Then, view `a` is a matrix :math:`A_{i,k1}` and `b` as :math:`B_{k2,j}`, where
    `i` can be any row of `a_qdata_keep`, `j` can be any row of `b_qdata_keep`.
    The `k1` and `k2` are rows of `a_qdata_sum` and `b_qdata_sum`, which stem from the same legs
    (up to a :meth:`LegCharge.conj()`).
    In our storage scheme, `a._data[s]` then contains the block :math:`A_{i,k1}` for
    ``j = a_qdata_keep[s]`` and ``k1 = a_qdata_sum[s]``.
    To identify the different indices `i` and `j`, it is easiest to lexsort in the `s`.
    Note that we give priority to the `#_qdata_keep` over the `#_qdata_sum`, such that
    equal rows of `i` are contiguous in `#_qdata_keep`.
    Then, they are identified with :func:`charges._find_row_differences`.

    Now, the goal is to calculate the sums :math:`C_{i,j} = sum_k A_{i,k} B_{k,j}`,
    analogous to step 3) above. This is implemented in :func:`_tensordot_worker`.
    It is done 'naively' by explicit loops over ``i``, ``j`` and ``k``.
    However, this is not as bad as it sounds:
    First, we loop only over existent ``i`` and ``j``
    (in the sense that there is at least some non-zero block with these ``i`` and ``j``).
    Second, if the ``i`` and ``j`` are not compatible with the new total charge,
    we know that ``C_{i,j}`` will be zero.
    Third, given ``i`` and ``j``, the sum over ``k`` runs only over
    ``k1`` with nonzero :math:`A_{i,k1}`, and ``k2` with nonzero :math:`B_{k2,j}`.

    How many multiplications :math:`A_{i,k} B_{k,j}` we actually have to perform
    depends on the sparseness. In the ideal case, if ``k`` (i.e. a LegPipe of the legs summed over)
    is completely blocked by charge, the 'sum' over ``k`` will contain at most one term!
    """
    chinfo = a.chinfo
    if a.stored_blocks == 0 or b.stored_blocks == 0:  # special case: `a` or `b` is 0
        return zeros(a.legs[:-axes] + b.legs[axes:], np.promote_types(a.dtype, b.dtype),
                     a.qtotal + b.qtotal)
    cut_a = a.rank - axes
    cut_b = axes
    a_pre_result, b_pre_result, fast_dot_sum, res_dtype = _tensordot_pre_worker(a, b, cut_a, cut_b)
    a_data, a_qdata_contr, a_qdata_keep, a_shape_keep = a_pre_result
    b_data, b_qdata_contr, b_qdata_keep, b_shape_keep = b_pre_result

    # Step 3) loop over column/row of the result

    # first find output colum/row indices of the result, which are compatible with the charges
    qtotal = chinfo.make_valid(a.qtotal + b.qtotal)
    a_charges_keep = charges._partial_qtotal(a.chinfo, a.legs[:cut_a], a_qdata_keep, +1, None)
    # fast way to matb_charges_keep, ch the find the compatible indices
    a_lookup_charges = list_to_dict_list(a_charges_keep)  # lookup table ``charge -> [row_a]``
    # b_charges_match: for each row in a, which charge in b is compatible?
    b_charges_match = charges._partial_qtotal(a.chinfo, b.legs[cut_b:], b_qdata_keep, -1, qtotal)

    # (rows_a changes faster than cols_b, such that the resulting array is qdata lex-sorted)
    # determine output qdata
    res_data = []
    res_qdata_a = []
    res_qdata_b = []
    for col_b, charge_match in enumerate(b_charges_match):
        rows_a = a_lookup_charges.get(tuple(charge_match), [])  # empty list if no match
        for row_a in rows_a:
            block_contr = fast_dot_sum(a_data[row_a], b_data[col_b], a_qdata_contr[row_a],
                                       b_qdata_contr[col_b])
            if block_contr is not None:  # no common blocks
                # Step 4) reshape back to tensors
                block_contr = block_contr.reshape(a_shape_keep[row_a] + b_shape_keep[col_b])
                res_data.append(block_contr.astype(res_dtype, copy=False))
                res_qdata_a.append(a_qdata_keep[row_a])
                res_qdata_b.append(b_qdata_keep[col_b])
    res = Array(a.legs[:cut_a] + b.legs[cut_b:], res_dtype, qtotal)
    if len(res_data) == 0:
        return res
    # (at least one entry is non-empty, so res_qdata[keep] is also not empty)
    res._qdata = np.concatenate((res_qdata_a, res_qdata_b), axis=1)
    res._qdata_sorted = True
    res._data = res_data
    return res


def _svd_worker(a, full_matrices, compute_uv, overwrite_a, cutoff, qtotal_LR, inner_qconj):
    """Main work of svd.

    Assumes that `a` is 2D and completely blocked.
    """
    chinfo = a.chinfo
    qtotal_L, qtotal_R = qtotal_LR
    at = 0  # will be gradually increased, counting the number of singular values
    S = []
    if compute_uv:
        U_data = []
        VH_data = []
    new_leg_slices = []
    at_full = 0
    blocks_kept = []

    # main loop
    for i in range(len(a._data)):
        block = a._data[i]
        if compute_uv:
            U_b, S_b, VH_b = svd_flat(block, full_matrices, True, overwrite_a, check_finite=True)
            if anynan(U_b) or anynan(VH_b) or anynan(S_b):
                warnings.warn("Svd (gesdd) gave NaNs. Try again with gesvd")
                # give it another try with the other (more stable) svd driver
                U_b, S_b, VH_b = svd_flat(block,
                                          full_matrices,
                                          True,
                                          overwrite_a,
                                          check_finite=True,
                                          lapack_driver='gesvd')
                if anynan(U_b) or anynan(VH_b) or anynan(S_b):
                    raise ValueError("NaN in U_b {0:d} and/or VH_b: {1:d}".format(
                        np.sum(np.isnan(U_b)), np.sum(np.isnan(VH_b))))
        else:
            S_b = svd_flat(block, False, False, overwrite_a, check_finite=True)
        if anynan(S_b):
            raise ValueError("NaN in S: " + str(np.sum(np.isnan(S_b))))
        if cutoff is not None:
            keep = (S_b > cutoff)  # bool array
            S_b = S_b[keep]
            if compute_uv:
                U_b = U_b[:, keep]
                VH_b = VH_b[keep, :]
        num = len(S_b)
        if num > 0:  # have new singular values
            S.append(S_b)
            if compute_uv:
                blocks_kept.append(i)
                new_leg_slices.append(at)
                at_full += max(block.shape)
                at += num
                U_data.append(U_b.astype(a.dtype, copy=False))
                VH_data.append(VH_b.astype(a.dtype, copy=False))
        else:
            assert not full_matrices
    if len(S) == 0:
        raise RuntimeError("SVD found no singular values")  # (at least none > cutoff)
    S = np.concatenate(S)
    if not compute_uv:
        return (None, S, None)
    # else: compute_uv is True
    if full_matrices:
        new_leg_L = a.legs[0].conj()
        new_leg_R = a.legs[1].conj()
        qi_L, qi_R = a._qdata.T
        U_qdata = np.stack([qi_L, qi_L], axis=1).astype(np.intp)
        VH_qdata = np.stack([qi_R, qi_R], axis=1).astype(np.intp)
    else:
        blocks_kept = np.array(blocks_kept, np.intp)
        nblocks = blocks_kept.shape[0]
        qi_L, qi_R = a._qdata[blocks_kept, :].T
        qi_C = np.arange(nblocks, dtype=np.intp)
        U_qdata = np.stack([qi_L, qi_C], axis=1).astype(np.intp)
        VH_qdata = np.stack([qi_C, qi_R], axis=1).astype(np.intp)
        new_leg_slices.append(at)
        new_leg_slices = np.array(new_leg_slices, np.intp)
        new_leg_charges = (qtotal_R - a.legs[1].get_charge(qi_R)) * inner_qconj
        new_leg_charges = chinfo.make_valid(new_leg_charges)
        new_leg_R = LegCharge.from_qind(chinfo, new_leg_slices, new_leg_charges, inner_qconj)
        new_leg_L = new_leg_R.conj()
    U = Array([a.legs[0], new_leg_L], a.dtype, qtotal_L)
    VH = Array([new_leg_R, a.legs[1]], a.dtype, qtotal_R)
    U._data = U_data
    U._qdata = U_qdata
    VH._data = VH_data
    VH._qdata = VH_qdata
    if full_matrices:
        U._qdata_sorted = np.all(qi_L[:-1] < qi_L[1:])
        VH._qdata_sorted = a._qdata_sorted
    else:
        U._qdata_sorted = a._qdata_sorted
        VH._qdata_sorted = a._qdata_sorted
    return U, S, VH


def _eig_worker(hermitian, a, sort, UPLO='L'):
    """Worker for ``eig``, ``eigh``"""
    if a.rank != 2 or a.shape[0] != a.shape[1]:
        raise ValueError("expect a square matrix!")
    a.legs[0].test_contractible(a.legs[1])
    if np.any(a.qtotal != a.chinfo.make_valid()):
        raise ValueError("Non-trivial qtotal -> Nilpotent. Not diagonizable!?")

    piped_axes, a = a.as_completely_blocked()  # ensure complete blocking

    dtype = np.float64 if hermitian else np.complex128
    resw = np.zeros(a.shape[0], dtype=dtype)
    resv = diag(1., a.legs[0], dtype=np.promote_types(dtype, a.dtype))
    if isinstance(a.legs[0], LegPipe):
        resv.legs[1] = resv.legs[1].to_LegCharge()
    # w, v now default to 0 and the Identity
    for qindices, block in zip(a._qdata, a._data):  # non-zero blocks on the diagonal
        if hermitian:
            rw, rv = np.linalg.eigh(block, UPLO)
        else:
            rw, rv = np.linalg.eig(block)
        if sort is not None:  # apply sorting options
            perm = argsort(rw, sort)
            rw = np.take(rw, perm)
            rv = np.take(rv, perm, axis=1)
        qi = qindices[0]  # both `a` and `resv` are sorted and share the same qindices
        resv._data[qi] = rv  # replace identity block
        resw[a.legs[0].get_slice(qi)] = rw  # replace eigenvalues
    if len(piped_axes) > 0:
        resv = resv.split_legs(0)  # the 'outer' facing leg is permuted back.
    return resw, resv


def _eigvals_worker(hermitian, a, sort, UPLO='L'):
    """Worker for ``eigvals``, ``eigvalsh``"""
    if a.rank != 2 or a.shape[0] != a.shape[1]:
        raise ValueError("expect a square matrix!")
    a.legs[0].test_contractible(a.legs[1])
    if np.any(a.qtotal != a.chinfo.make_valid()):
        raise ValueError("Non-trivial qtotal -> Nilpotent. Not diagonizable!?")
    piped_axes, a = a.as_completely_blocked()  # ensure complete blocking

    dtype = np.float64 if hermitian else np.complex128
    resw = np.zeros(a.shape[0], dtype=dtype)
    # w now default to 0
    for qindices, block in zip(a._qdata, a._data):  # non-zero blocks on the diagonal
        if hermitian:
            rw = np.linalg.eigvalsh(block, UPLO)
        else:
            rw = np.linalg.eigvals(block)
        if sort is not None:  # apply sorting options
            perm = argsort(rw, sort)
            rw = np.take(rw, perm)
        qi = qindices[0]  # both `a` and `resv` are sorted and share the same qindices
        resw[a.legs[0].get_slice(qi)] = rw  # replace eigenvalues
    return resw


def __pyx_unpickle_Array(type_, checksum, state):
    """Allow to unpickle Arrays created with Cython-compiled TenPy version 0.3.0."""
    res = Array.__new__(Array)
    if state is not None:  # doesn't happen on my computer...
        res.__setstate__(state)
    return res<|MERGE_RESOLUTION|>--- conflicted
+++ resolved
@@ -102,19 +102,11 @@
 from ..tools.optimization import optimize, OptimizationFlag, use_cython
 
 __all__ = [
-<<<<<<< HEAD
-    'QCUTOFF', 'ChargeInfo', 'DipolarChargeInfo', 'LegCharge', 'LegPipe', 'Array', 'zeros', 'ones',
-    'eye_like', 'diag', 'concatenate', 'grid_concat', 'grid_outer', 'detect_grid_outer_legcharge',
-    'detect_qtotal', 'detect_legcharge', 'trace', 'outer', 'inner', 'tensordot', 'svd', 'pinv',
-    'norm', 'eigh', 'eig', 'eigvalsh', 'eigvals', 'speigs', 'expm', 'qr', 'orthogonal_columns',
-    'to_iterable_arrays'
-=======
-    'QCUTOFF', 'ChargeInfo', 'LegCharge', 'LegPipe', 'Array', 'zeros', 'ones', 'eye_like', 'diag',
+    'QCUTOFF', 'ChargeInfo', 'DipolarChargeInfo', 'LegCharge', 'LegPipe', 'Array', 'zeros', 'ones', 'eye_like', 'diag',
     'concatenate', 'grid_concat', 'grid_outer', 'detect_grid_outer_legcharge', 'detect_qtotal',
     'detect_legcharge', 'trace', 'outer', 'inner', 'tensordot', 'svd', 'pinv', 'norm', 'eigh',
     'eig', 'eigvalsh', 'eigvals', 'speigs', 'expm', 'qr', 'orthogonal_columns',
     'to_iterable_arrays', 'polar'
->>>>>>> 61234f29
 ]
 
 #: A cutoff to ignore machine precision rounding errors when determining charges
