--- conflicted
+++ resolved
@@ -1438,11 +1438,7 @@
 
     This representation is used for building H_MPO from the interactions.
     The idea is to view the MPO as a kind of 'finite state machine'.
-<<<<<<< HEAD
-    The **states** or **keys** of this finite state machine live on the MPO bonds *between* the
-=======
     The **states** or **keys** of this finite state machine life on the MPO bonds *between* the
->>>>>>> 3db87cb7
     `Ws`. They label the indices of the virtual bonds of the MPOs, i.e., the indices on legs
     ``wL`` and ``wR``. They can be anything hash-able like a ``str``, ``int`` or a tuple of them.
 
