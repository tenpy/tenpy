--- conflicted
+++ resolved
@@ -351,22 +351,14 @@
         Indeed, we can apply this to a (vacuum) MPS and get the correct state:
 
         .. doctest :: from_wavepacket
-<<<<<<< HEAD
-            psi = MPS.from_product_state([sites] * L, ['empty'] * L, N_rings=L)
-            wp.apply(psi, dict(compression_method='SVD'))
-            C = psi.correlation_function('Cd', 'C')
-            C_expected = np.conj(coeff)[:, np.newaxis] * coeff[np.newaxis, :]
-            assert np.max(np.abs(C - C_expected) ) < 1.e-10
-=======
         
-            >>> psi = MPS.from_product_state([site] * L, ['empty'] * L)
+            >>> psi = MPS.from_product_state([site] * L, ['empty'] * L, N_rings=L)
             >>> wp.apply(psi, dict(compression_method='SVD'))
             TruncationError()
             >>> C = psi.correlation_function('Cd', 'C')
             >>> C_expected = np.conj(coeff)[:, np.newaxis] * coeff[np.newaxis, :]
             >>> np.max(np.abs(C - C_expected) ) < 1.e-10
             True
->>>>>>> 573fe8d8
         """
         coeff = np.asarray(coeff)
         assert coeff.shape == (len(sites), )
