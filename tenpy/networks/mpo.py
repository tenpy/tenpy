--- conflicted
+++ resolved
@@ -50,12 +50,7 @@
 from ..linalg.truncation import TruncationError, svd_theta
 from .site import group_sites
 from ..tools.string import vert_join
-<<<<<<< HEAD
-from .mps import BaseEnvironment, MPSGeometry
-=======
-from .mps import MPS as _MPS  # only for MPS._valid_bc
-from .mps import BaseEnvironment, TransferMatrix
->>>>>>> 621da814
+from .mps import BaseEnvironment, MPSGeometry, TransferMatrix
 from .terms import TermList
 from ..tools.misc import to_iterable, add_with_None_0, inverse_permutation
 from ..tools.math import lcm
@@ -556,11 +551,8 @@
         for i in range(L):
             W = npc.grid_outer(grids[i], [legs[i], legs[i + 1].conj()], Ws_qtotal[i], ['wL', 'wR'])
             Ws.append(W)
-<<<<<<< HEAD
+        # no graph
         return cls(sites, Ws, bc, IdL, IdR, max_range, explicit_plus_hc, mps_unit_cell_width)
-=======
-        return cls(sites, Ws, bc, IdL, IdR, max_range, explicit_plus_hc)  # no graph
->>>>>>> 621da814
 
     @classmethod
     def from_wavepacket(cls, sites, coeff, op, eps=1.e-15, unit_cell_width=None):
@@ -641,11 +633,8 @@
         # MPO to an MPS would need a non-trivial modification that is not captured when setting
         # IdL=0!
         IdR = [None] * L + [0]
-<<<<<<< HEAD
+        # no graph
         return cls.from_grids(sites, grids, 'finite', IdL, IdR, mps_unit_cell_width=unit_cell_width)
-=======
-        return cls.from_grids(sites, grids, 'finite', IdL, IdR)  # no graph
->>>>>>> 621da814
 
     def test_sanity(self):
         """Sanity check, raises ValueErrors, if something is wrong."""
@@ -660,19 +649,6 @@
                 W.get_leg('wR').test_contractible(W2.get_leg('wL'))
         if not (len(self.IdL) == len(self.IdR) == self.L + 1):
             raise ValueError("wrong len of `IdL`/`IdR`")
-        if self._graph is not None and len(self._graph) != self.L:
-            raise ValueError("wrong len of _graph")
-        if self.bc == "finite":
-            if self._outer_permutation:
-                raise ValueError(
-                    "outer virtual legs are trivial for finite MPS, ordering them makes no sense")
-        elif self._outer_permutation is not None:
-            if self.chi[0] != self.chi[-1]:
-                raise ValueError("outer virtual legs ordered for MPO that is not periodic")
-            if len(self._outer_permutation) != self.chi[0]:
-                raise ValueError("Different size of outer virtual leg and corresponding ordering")
-            if len(set(self._outer_permutation)) != len(self._outer_permutation):
-                raise ValueError("Invalid permutation of outer leg")
 
     @property
     def chi(self):
@@ -688,16 +664,10 @@
         return self.shift_Array_unit_cells(W, num_unit_cells=num_unit_cells, inplace=copy)
 
     def set_W(self, i, W):
-<<<<<<< HEAD
         """Set `W` at site `i`. Note that ``W`` may be modified in-place."""
         i_in_unit_cell, num_unit_cells = self._to_valid_site_index(i, return_num_unit_cells=True)
         self._W[i_in_unit_cell] = self.shift_Array_unit_cells(W, -num_unit_cells)
-=======
-        """Set `W` at site `i`."""
-        i = self._to_valid_index(i)
-        self._W[i] = W
         self._reset_graph()
->>>>>>> 621da814
 
     def get_IdL(self, i):
         """Return index of `IdL` at bond to the *left* of site `i`.
@@ -736,9 +706,7 @@
         self.sites = [self.get_site(j) for j in range(0, factor * self.L)]
         self.IdL = factor * self.IdL[:-1] + [self.IdL[-1]]
         self.IdR = factor * self.IdR[:-1] + [self.IdR[-1]]
-<<<<<<< HEAD
         self.unit_cell_width *= factor
-=======
         if self._graph is not None:
             self._graph = factor * self._graph
         # can keep self._ordering_checked, outer_permutations
@@ -747,7 +715,6 @@
                 i0: factor * cycle[:-1] + [cycle[-1]]
                 for i0, cycle in self._cycles.items()
             }
->>>>>>> 621da814
         self.test_sanity()
 
     def group_sites(self, n=2, grouped_sites=None):
@@ -823,13 +790,8 @@
         IdL.append(self.IdL[last % L + 1])
         IdR = [self.IdR[i % L] for i in range(first, last + 1)]
         IdR.append(self.IdR[last % L + 1])
-<<<<<<< HEAD
         cp = self.__class__(sites, W, 'segment', IdL, IdR, self.max_range, self.explicit_plus_hc,
-                            unit_cell_width)
-=======
-        cp = self.__class__(sites, W, 'segment', IdL, IdR, self.max_range,
-                            self.explicit_plus_hc)  # no graph
->>>>>>> 621da814
+                            unit_cell_width)  # no graph
         cp.grouped = self.grouped
         return cp
 
@@ -964,11 +926,8 @@
             IdLR_0 = IdL
         IdLR = [IdLR_0] + IdLR
 
-<<<<<<< HEAD
-        return MPO(self.sites, U, self.bc, IdLR, IdLR, np.inf, mps_unit_cell_width=self.unit_cell_width)
-=======
-        return MPO(self.sites, U, self.bc, IdLR, IdLR, np.inf)  # no graph
->>>>>>> 621da814
+        return MPO(self.sites, U, self.bc, IdLR, IdLR, np.inf,
+                   mps_unit_cell_width=self.unit_cell_width)  # no graph
 
     def make_U_II(self, dt):
         r"""Creates the :math:`U_{II}` propagator.
@@ -1032,11 +991,8 @@
             # TODO: could sort by charges.
             U.append(W_II)
         Id = [0] * (self.L + 1)
-<<<<<<< HEAD
-        return MPO(self.sites, U, self.bc, Id, Id, max_range=self.max_range, mps_unit_cell_width=self.unit_cell_width)
-=======
-        return MPO(self.sites, U, self.bc, Id, Id, max_range=self.max_range)  # no graph
->>>>>>> 621da814
+        return MPO(self.sites, U, self.bc, Id, Id, max_range=self.max_range,
+                   mps_unit_cell_width=self.unit_cell_width)  # no graph
 
     def expectation_value(self, psi, tol=1.e-10, max_range=100, init_env_data={}):
         """Calculate ``<psi|self|psi>/<psi|psi>`` (or density for infinite).
@@ -1440,13 +1396,10 @@
             Ws[0].legs[0] = Ws[0].legs[0].flip_charges_qconj()
         else:
             Ws[0].legs[0] = wR.conj()
-<<<<<<< HEAD
-        return MPO(self.sites, Ws, self.bc, self.IdL, self.IdR, self.max_range, mps_unit_cell_width=self.unit_cell_width)
-=======
         # could keep graph in principle and only conjugate the operators
         # but its probably not worth the effort since building it is very fast
-        return MPO(self.sites, Ws, self.bc, self.IdL, self.IdR, self.max_range)
->>>>>>> 621da814
+        return MPO(self.sites, Ws, self.bc, self.IdL, self.IdR, self.max_range,
+                   mps_unit_cell_width=self.unit_cell_width)
 
     def is_hermitian(self, eps=1.e-10, max_range=None):
         """Check if `self` is a hermitian MPO.
@@ -1792,19 +1745,9 @@
         # Sajant: We have enforced that the MPO look upper block triangular without any permutations
         IdL = [0] * (self.L + 1)
         IdR = [-1] * (self.L + 1)
-<<<<<<< HEAD
         return MPO.from_grids(self.sites, U, self.bc, IdL, IdR, max_range=self.max_range,
                               explicit_plus_hc=self.explicit_plus_hc,
                               mps_unit_cell_width=self.unit_cell_width)
-=======
-        return MPO.from_grids(self.sites,
-                              U,
-                              self.bc,
-                              IdL,
-                              IdR,
-                              max_range=self.max_range,
-                              explicit_plus_hc=self.explicit_plus_hc)
->>>>>>> 621da814
 
     def overlap(self, other, understood_infinite: bool = False, num_sites: int = None):
         """Overlap between two MPOs.
@@ -2030,12 +1973,8 @@
             max_range = max(self.max_range, other.max_range)
         else:
             max_range = None
-<<<<<<< HEAD
         return MPO(self.sites, Ws, self.bc, IdL, IdR, max_range, self.explicit_plus_hc,
-                   mps_unit_cell_width=self.unit_cell_width)
-=======
-        return MPO(self.sites, Ws, self.bc, IdL, IdR, max_range, self.explicit_plus_hc)  # no graph
->>>>>>> 621da814
+                   mps_unit_cell_width=self.unit_cell_width)  # no graph
 
     def _get_block_projections(self, i):
         """projections onto (IdL, other, IdR) on bond `i` in range(0, L+1)"""
@@ -3645,13 +3584,9 @@
             raise ValueError("MPO needs to have structure with IdL/IdR")
         S = psi.get_SL(0)
         if not transpose:  # right to left
-<<<<<<< HEAD
             wR = H.get_W(self.L - 1).get_leg('wR')
             wL = wR.conj()
-            vR = psi.get_B(psi.L-1, 'B').get_leg('vR')
-=======
             vR = psi.get_B(psi.L - 1, 'B').get_leg('vR')
->>>>>>> 621da814
             if isinstance(S, npc.Array):
                 rho = npc.tensordot(S, S.conj(), axes=['vL', 'vL*'])
             else:
