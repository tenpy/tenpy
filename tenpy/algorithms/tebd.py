r"""Time evolving block decimation (TEBD).


The TEBD algorithm (proposed in [1]_) uses a trotter decomposition of the
Hamiltonian to perform a time evoltion of an MPS. It works only for nearest-neigbor hamiltonians
(in tenpy given by a :class:`~tenpy.models.NearestNeighborModel`),
which can be written as :math:`H = H^{even} + H^{odd}`,  such that :math:`H^{even}` contains the
the terms on even bonds (and similar :math:`H^{odd}` the terms on odd bonds).
In the simplest case, we apply first :math:`U=\exp(-i*dt*H^{even})`,
then :math:`U=\exp(-i*dt*H^{odd})` for each time step :math:`dt`.
This is correct up to errors of :math:`O(dt^2)`, but to evolve until a time :math:`T`, we need
:math:`T/dt` steps, so in total it is only correct up to error of :math:`O(T*dt)`.
Similarly, there are higher order schemata (in dt).

Remember, that bond `i` is between sites `(i-1, i)`, so for a finite MPS it looks like::

    |     - B0 - B1 - B2 - B3 - B4 - B5 - B6 -
    |       |    |    |    |    |    |    |
    |       |    |----|    |----|    |----|
    |       |    | U2 |    | U4 |    | U6 |
    |       |    |----|    |----|    |----|
    |       |----|    |----|    |----|    |
    |       | U1 |    | U3 |    | U5 |    |
    |       |----|    |----|    |----|    |
    |                   .
    |                   .
    |                   .

After each application of a `Ui`, the MPS needs to be truncated - otherwise the bond dimension
`chi` would grow indefinitely. A bound for the error introduced by the truncation is returned.

If one chooses imaginary :math:`dt`, the exponential projects
(for sufficiently long 'time' evolution) onto the ground state of the Hamiltonian.

.. Note ::
    The application of DMRG is typically much more efficient than imaginary TEBD!
    Yet, imaginary TEBD might be usefull for cross-checks and testing.

References
----------
.. [1] G. Vidal, Phys. Rev. Lett. 93, 040502 (2004), arXiv:quant-ph/0310089
"""

from __future__ import division
import numpy as np
import copy

from ..linalg import np_conserved as npc
from .truncation import svd_theta, TruncationError
from ..tools.params import get_parameter


def update_bond(psi, i, U_bond, truncation_par):
    """Updates the B matrices on a given bond.

    Function that updates the B matrices, the bond matrix s between and the
    bond dimension chi for bond i. This would look something like::

    |     ... - B1  -  s  -  B2 - ...
    |           |             |
    |           |-------------|
    |           |      U      |
    |           |-------------|
    |           |             |

    Parameters
    ----------
    psi : :class:`MPS`
        The wavefunction represented in the form of an MPS.
    i: int
        Bond index; we update the matrices at sites ``i-1, i``.
    U_bond:
        The bond operator which we apply to the wave function.
    truncation_par: dict
        The truncation parameters as explained in :func:`~tenpy.algorithms.truncation.truncate`.

    Returns
    -------
    trunc_err : :class:`TruncationError`
        The error of the represented state which is introduced by the truncation
        during this update step.
    """
    i0, i1 = i - 1, i
    # Construct the theta matrix
    theta = psi.get_theta(i0, n=2)  # 'vL', 'vR', 'p0', 'p1'
    theta = npc.tensordot(U_bond, theta, axes=(['pL*', 'pR*'], ['p0', 'p1']))
    theta = theta.combine_legs([('vL', 'pL'), ('vR', 'pR')], qconj=[+1, -1])

    # Perform the SVD and truncate the wavefunction
    U, S, V, truncErr, renormalize = svd_theta(theta, truncation_par, inner_labels=['vR', 'vL'])

    # Split tensor and update matrices
    B_R = V.split_legs(1).ireplace_label('pR', 'p')
    #  U = U.iscale_axis(S, 'vR')
    #  B_L = U.split_legs(0).iscale_axis(psi.get_SL(i0)** -1, 'vL').ireplace_label('pL', 'p')
    # In general, we want to do the following:
    #     U = U.iscale_axis(S, 'vR')
    #     B_L = U.split_legs(0).iscale_axis(psi.get_SL(i0)** -1, 'vL').ireplace_label('pL', 'p')
    # i.e. with SL = psi.get_SL(i0), we have   B_L = SL**(-1) U S
    # However, the inverse of SL is problematic, as it might contain very small singular values.
    # instead, we calculate C == SL**-1 theta == SL**-1 U S V,
    # such that we obtain B_L = SL**-1 U S = SL**-1 U S V V^dagger = C V^dagger
    C = psi.get_theta(i0, n=2, formL=0.)  # same as theta, but without the `S` on the very left
    # (Note: this requires no inverse if the MPS is initiall in 'B' canonical form)
    C = npc.tensordot(U_bond, C, axes=(['pL*', 'pR*'], ['p0', 'p1']))  # apply U as for theta
    B_L = npc.tensordot(
        C.combine_legs(
            ('vR', 'pR'), pipes=theta.legs[1]), V.conj(), axes=['(vR.pR)', '(vR*.pR*)'])
    B_L.ireplace_labels(['vL*', 'pL'], ['vR', 'p'])
    B_L /= renormalize  # re-normalize to <psi|psi> = 1
    psi.set_SR(i0, S)
    psi.set_B(i0, B_L, form='B')
    psi.set_B(i1, B_R, form='B')
    return truncErr


def update_step(psi, U, p, truncation_par):
    """Updates all even OR odd bonds in unit cell.

    Depending on the choice of p, this function updates all even (E) (p = 0)
    OR odd (O) (p=1) bonds::

    |     - B0 - B1 - B2 - B3 - B4 - B5 - B6 -
    |       |    |    |    |    |    |    |
    |       |    |----|    |----|    |----|
    |       |    |  E |    |  E |    |  E |
    |       |    |----|    |----|    |----|
    |       |----|    |----|    |----|    |
    |       |  O |    |  O |    |  O |    |
    |       |----|    |----|    |----|    |

    Note that boundary conditions are taken care of by having U[0] = None
    or otherwise.

    Parameters
    ----------
    psi : :class:`MPS`
        The wavefunction represented in the form of an MPS
    U: list
        The list of bond operator with which we update the MPS
    p: int
        Indication of whether to update even (p = 0) or odd (p = 1) sites
    truncation_par: dict
        The truncation parameters as explained in truncate


    Returns
    -------
    truncErr : :class:`TruncationError`
        The error of the represented state which is introduced due to the truncation
        during this sequence of update steps.
    """
    truncErr = TruncationError()
    for i_bond in np.arange(p % 2, psi.L, 2):
        if U[i_bond] is None:
            continue  # handles finite vs. infinite boundary conditions
        truncErr += update_bond(psi, i_bond, U[i_bond], truncation_par)
        # TODO : if verbose > ...
        # print "Update sites",i_bond," and ",i_bond+1
        # print "Took U_bond element",(i_bond+1)
    return truncErr


def update(psi, model, N_steps, truncation_par):
    """Update a single time step with a given U

    The form of model.U_bond depends on desired Trotter Order:

    1st order - model.U_bond = [  [U_bond]*L ], a len1 list, whose element is list of
    bond ops

    2nd order - model.U_bond = [ [U_bond]*L, [U_bond**2]*L], len2 list, whose elements
    are list of bond ops and bond ops squared

    4th order - model.U_bond = [ [U_bond]*L,[U_bond]*L,[U_bond]*L, [U_bond**2]*L],
    len4 list, whose elements are list of bond ops and bond ops squared for the
    two dts needed for the 4th o. Trotter decomposion

    Parameters
    ----------
    psi : :class:`MPS`
        The wavefunction represented in the form of an MPS
    model: :class:`NearestNeighborModel`
        The model from which the bond operators are taken
    U_bond:
        The bond operator with which we update the bond
    truncation_par: dict
        The truncation parameters as explained in truncate

    Returns
    -------
    truncErr : :class:`TruncationError`
        The error of the represented state which is introduced due to the truncation during
        this sequence of update steps.
    """
    truncErr = TruncationError()
    # TODO: for p, U_list in enumerate(model.U_bond):
    if len(model.U_bond) == 1:  #First Order Trotter
        for i_step in xrange(N_steps):
            for p in xrange(2):
                truncErr += update_step(psi, model.U_bond[0], p, truncation_par)

    elif len(model.U_bond) == 2:  #Second Order Trotter
        # Scheme: [a 2b a]*N = a 2b [2a 2b]*(N-1) a

        # model.U_bond[0] a  : exp( H t1 / 2   )
        # model.U_bond[1] b  : exp( H t1    )

        truncErr = update_step(psi, model.U_bond[0], 0, truncation_par)
        truncErr = update_step(psi, model.U_bond[1], 1, truncation_par)

        for i_step in xrange(N_steps - 1):
            for p in xrange(2):
                truncErr = update_step(psi, model.U_bond[1], p, truncation_par)
        truncErr = update_step(psi, model.U_bond[0], 0, truncation_par)

    elif len(model.U_bond) == 4: #Fourth Order Trotter
        #Scheme: [ a b 2a b c d c b 2a b a] * N =
        #  a b 2a b c d c b 2a b [ 2a b 2a b c d c b 2a b ] * (N-1) a

        # model.U_bond[0] a  : exp(  Hodd t1 / 2   )
        # model.U_bond[1] 2a : exp(  Hodd t1    )
        # model.U_bond[1] b  : exp(  Heven t1    )
        # model.U_bond[2] c  : exp(  Hodd (t3+t1)/2  )
        # model.U_bond[3] d  : exp(  Heven t3  )

        truncErr = update_step(psi, model.U_bond[0], 0, truncation_par)
        for p in xrange(3):
            truncErr = update_step(psi, model.U_bond[1], np.mod(p+1,2), truncation_par)

        truncErr = update_step(psi, model.U_bond[2], 0, truncation_par)
        truncErr = update_step(psi, model.U_bond[3], 1, truncation_par)
        truncErr = update_step(psi, model.U_bond[2], 0, truncation_par)

        for p in xrange(3):
            truncErr = update_step(psi, model.U_bond[1], np.mod(p+1,2), truncation_par)

        for i_step in xrange(N_steps - 1):
            for p in xrange(4):
                truncErr = update_step(psi, model.U_bond[1], np.mod(p,2), truncation_par)

            truncErr = update_step(psi, model.U_bond[2], 0, truncation_par)
            truncErr = update_step(psi, model.U_bond[3], 1, truncation_par)
            truncErr = update_step(psi, model.U_bond[2], 0, truncation_par)

            for p in xrange(3):
                truncErr = update_step(psi, model.U_bond[1], np.mod(p+1,2), truncation_par)

        truncErr = update_step(psi, model.U_bond[0], 0, truncation_par)


def ground_state(psi, model, TEBD_par):
    """TEBD algorithm in imaginary time to find the ground state.

    An algorithm that finds the ground state and its corresponding energy by
    imaginary time TEBD.

    Note that it is almost always more efficient (and hence advisable) to use
    DMRG. It can nonetheless be used quite well as a benchmark!

    Parameters
    ----------
    psi : :class:`MPS`
        The wavefunction represented in the form of an MPS. Modified in place.
    model: :class:`NearestNeighborModel`
        The model from which the bond operators are taken
    TEBD_par: dict
        Some parameters, #TODO: decide later how to connect to time evo.


    Returns
    -------

    """
    delta_tau_list = get_parameter(TEBD_par, 'delta_tau_list',
<<<<<<< HEAD
                                   [0.1, 0.01, 0.001, 1.e-4, 1.e-5, 1.e-6, 1.e-7,0.],
                                   'imag. time GS')
=======
                                   [0.1, 0.01, 0.001, 1.e-4, 1.e-5, 1.e-6, 1.e-7], 'imag. time GS')
>>>>>>> f1cc7a69
    max_error_E = get_parameter(TEBD_par, 'max_error_E', 1.e-12, 'imag. time GS')

    N_steps = get_parameter(TEBD_par, 'N_steps', 10, 'imag. time GS')

    # Take away for now and directly pass TEBD_par
    # truncation_par = {'chi_max': TEBD_par['chi_max'],
    #                   'chi_min': TEBD_par['chi_min'],
    #                   'symmetry_tol': TEBD_par['symmetry_tol'],
    #                   'svd_min': TEBD_par['svd_min'],
    #                   'trunc_cut': TEBD_par['trunc_cut']}
    # TODO: N_STEPS, verbose etc.
    for delta_t in delta_tau_list:
        model.calc_U(TEBD_par,type_evo = 'IMAG')
        DeltaE = 2 * TEBD_par['max_error_E']
        DeltaS = 2 * TEBD_par['max_error_E']

        Eold = np.average(model.bond_energies(psi))
        #TODO: what if different leg order?
        # Sold= np.average(psi.entanglement_entropy())
        step = 1
        while (DeltaE > max_error_E):
            update(psi, model, N_steps, TEBD_par)
            E = np.average(model.bond_energies(psi))
            # S = np.average(psi.entanglement_entropy())
            DeltaE = np.abs(Eold - E)
            # DeltaS=np.abs(Sold-S)
            Eold = E
            # Sold=S

            step += N_steps

            if True:  #TEBD_par['VERBOSE']:#TODO: How to incorporate
                print "--> step = %6.0f " % (step - 1),
                # print " Chi ", psi.chi,
                print " Delta_tau = %.10f " % delta_t,
                print " Delta_E = %.10f " % DeltaE,
                print " Ebond = %.10f " % E.real
                # print " Delta_S = %.10f " %DeltaS,
                # print " Sbond = %.10f "  %S.real


def time_evolution(psi, TEBD_par):
    """Time evolution with TEBD (time evolving block decimation).

    Parameters
    ----------
    psi : MPS
        Initial state. Modified in place.
    TEBD_par : dict
        Further optional parameters as described in the following table.
        Use ``verbose=1`` to print the used parameters during runtime.

        ======= ====== ==============================================
        key     type   description
        ======= ====== ==============================================
        dt      float  time step.
        ------- ------ ----------------------------------------------
        order   int    Order of the algorithm.
                       The total error scales as O(t, dt^order).
        ------- ------ ----------------------------------------------
        type    string Imaginary or real time evolution (IMAG,REAL)
        ------- ------ ----------------------------------------------
        ...            Truncation parameters as described in
                       :func:`~tenpy.algorithms.truncation.truncate`
        ======= ====== ==============================================
    """<|MERGE_RESOLUTION|>--- conflicted
+++ resolved
@@ -273,12 +273,7 @@
 
     """
     delta_tau_list = get_parameter(TEBD_par, 'delta_tau_list',
-<<<<<<< HEAD
-                                   [0.1, 0.01, 0.001, 1.e-4, 1.e-5, 1.e-6, 1.e-7,0.],
-                                   'imag. time GS')
-=======
                                    [0.1, 0.01, 0.001, 1.e-4, 1.e-5, 1.e-6, 1.e-7], 'imag. time GS')
->>>>>>> f1cc7a69
     max_error_E = get_parameter(TEBD_par, 'max_error_E', 1.e-12, 'imag. time GS')
 
     N_steps = get_parameter(TEBD_par, 'N_steps', 10, 'imag. time GS')
