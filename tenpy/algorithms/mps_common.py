"""'Sweep' algorithm and effective Hamiltonians.

Many MPS-based algorithms use a 'sweep' structure, wherein local updates are
performed on the MPS tensors sequentially, first from left to right, then from
right to left. This procedure is common to DMRG, TDVP, MPO-based time evolution,
etc.

Another common feature of these algorithms is the use of an effective local
Hamiltonian to perform the local updates. The most prominent example of this is
probably DMRG, where the local MPS object is optimized with respect to the rest
of the MPS-MPO-MPS network, the latter forming the effective Hamiltonian.

The :class:`Sweep` class attempts to generalize as many aspects of 'sweeping'
algorithms as possible. :class:`EffectiveH` and its subclasses implement the
effective Hamiltonians mentioned above. Currently, effective Hamiltonians for
1-site and 2-site optimization are implemented.

The :class:`VariationalCompression` and :class:`VariationalApplyMPO`
implemented here also directly use the :class:`Sweep` class.
"""
# Copyright 2018-2021 TeNPy Developers, GNU GPLv3

from .algorithm import Algorithm
from ..linalg.sparse import NpcLinearOperator, SumNpcLinearOperator, OrthogonalNpcLinearOperator
from ..networks.mpo import MPOEnvironment
from ..networks.mps import MPSEnvironment, MPS
from .truncation import svd_theta, TruncationError
from ..linalg import np_conserved as npc
import numpy as np
import time
import warnings
import copy
import itertools
import logging

logger = logging.getLogger(__name__)

__all__ = [
    'Sweep',
    'EffectiveH',
    'OneSiteH',
    'TwoSiteH',
    'ZeroSiteH',
    'DummyTwoSiteH',
    'VariationalCompression',
    'VariationalApplyMPO',
]


class Sweep(Algorithm):
    r"""Prototype class for a 'sweeping' algorithm.

    This is a base class, intended to cover common procedures in all algorithms that 'sweep'
    left-right over the MPS (for infinite MPS: over the MPS unit cell).
    Examples for such algorithms are DMRG, TDVP, and variational compression.

    Parameters
    ----------
    psi, model, options, **kwargs:
        Other parameters as described in :class:`~tenpy.algorithms.algorithm.Algorithm`.
    orthogonal_to : None | list of :class:`~tenpy.networks.mps.MPS` | list of dict
        States to orthogonalize against, see :meth:`init_env`.

    Options
    -------
    .. cfg:config :: Sweep
        :include: Algorithm

        combine : bool
            Whether to combine legs into pipes. This combines the virtual and
            physical leg for the left site (when moving right) or right side
            (when moving left) into pipes. This reduces the overhead of
            calculating charge combinations in the contractions, but one
            :meth:`matvec` is formally more expensive,
            :math:`O(2 d^3 \chi^3 D)`.
        lanczos_params : dict
            Lanczos parameters as described in :cfg:config:`Lanczos`.

    Attributes
    ----------
    EffectiveH : class
        Class attribute; a sublcass of :class:`~tenpy.algorithms.mps_common.EffectiveH`.
        It's length attribute determines how many sites are optimized/updated at once,
        see also :attr:`n_optimize`.
    E_trunc_list : list
        List of truncation energies throughout a sweep.
    env : :class:`~tenpy.networks.mpo.MPOEnvironment`
        Environment for contraction ``<psi|H|psi>``.
    finite : bool
        Whether the MPS boundary conditions are finite (True) or infinite (False)
    i0 : int
        Only set during sweep.
        Left-most of the `EffectiveH.length` sites to be updated in :meth:`update_local`.
    move_right : bool
        Only set during sweep.
        Whether the next `i0` of the sweep will be right or left of the current one.
    update_LP_RP : (bool, bool)
        Only set during a sweep, see :meth:`get_sweep_schedule`.
        Indicates whether it is necessary to update the `LP` and `RP` in :meth:`update_env`.
    ortho_to_envs : list of :class:`~tenpy.networks.mps.MPSEnvironment`
        List of environments ``<psi|psi_ortho>``, where `psi_ortho` is an MPS to orthogonalize
        against.
    shelve : bool
        If a simulation runs out of time (`time.time() - start_time > max_seconds`), the run will
        terminate with `shelve = True`.
    sweeps : int
        The number of sweeps already performed.
    S_inv_cutoff : float
        Cutoff for singular values when taking inverses of them is required.
    time0 : float
        Time marker for the start of the run.
    trunc_err_list : list
        List of truncation errors from the last sweep.
    chi_list : dict | ``None``
        A dictionary to gradually increase the `chi_max` parameter of `trunc_params`.
        See :cfg:option:`Sweep.chi_list`
    """
    def __init__(self, psi, model, options, *, orthogonal_to=None, **kwargs):
        if not hasattr(self, "EffectiveH"):
            raise NotImplementedError("Subclass needs to set EffectiveH")
        super().__init__(psi, model, options, **kwargs)
        options = self.options

        self.combine = options.get('combine', False)
        self.finite = self.psi.finite
        self.S_inv_cutoff = 1.e-15
        self.lanczos_params = options.subconfig('lanczos_params')

        self.env = None
        self.ortho_to_envs = []
        self.init_env(model, resume_data=self.resume_data, orthogonal_to=orthogonal_to)
        self.i0 = 0
        self.move_right = True
        self.update_LP_RP = (True, False)

    @property
    def engine_params(self):
        warnings.warn("renamed self.engine_params -> self.options", FutureWarning, stacklevel=2)
        return self.options

    @property
    def _all_envs(self):
        return [self.env] + self.ortho_to_envs

    def get_resume_data(self, sequential_simulations=False):
        data = super().get_resume_data(sequential_simulations)
        data['init_env_data'] = self.env.get_initialization_data()
        if not sequential_simulations:
            data['sweeps'] = self.sweeps
<<<<<<< HEAD
        if self.ortho_to_envs:
            data['orthogonal_to'] = [e.ket for e in self.ortho_to_envs]
=======
            if len(self.ortho_to_envs) > 0:
                if self.bc == 'finite':
                    data['orthogonal_to'] = [e.ket for e in self.ortho_to_envs]
                else:
                    # need the environments as well
                    data['orthogonal_to'] = [e.get_initialization_data(include_ket=True)
                                            for e in self.ortho_to_envs]
>>>>>>> ba4899b4
        return data

    @property
    def n_optimize(self):
        """The number of sites to be optimized at once.

        Indirectly set by the class attribute :attr:`EffectiveH` and it's `length`.
        For example, :class:`~tenpy.algorithms.dmrg.TwoSiteDMRGEngine` uses the
        :class:`~tenpy.algorithms.mps_common.TwoSiteH` and hence has ``n_optimize=2``,
        while the :class:`~tenpy.algorithms.dmrg.SingleSiteDMRGEngine` has ``n_optimize=1``.
        """
        return self.EffectiveH.length

    def init_env(self, model=None, resume_data=None, orthogonal_to=None):
        """(Re-)initialize the environment.

        This function is useful to (re-)start a Sweep with a slightly different
        model or different (engine) parameters.
        Note that we assume that we still have the same `psi`.
        Calls :meth:`reset_stats`.

        Parameters
        ----------
        model : :class:`~tenpy.models.MPOModel`
            The model representing the Hamiltonian for which we want to find the ground state.
            If ``None``, keep the model used before.
        resume_data : None | dict
            Given when resuming a simulation, as returned by :meth:`get_resume_data`.
            Can contain another dict under the key `init_env_data`; the contents of
            `init_env_data` get passed as keyword arguments to the environment initializaiton.
        orthogonal_to : None | list of :class:`~tenpy.networks.mps.MPS` | list of dict
            List of other matrix product states to orthogonalize against.
            Instead of just the state, you can specify a dict with the state as `ket`
            and further keyword arguments for initializing the
            :class:`~tenpy.networks.mps.MPSEnvironment`; the :attr:`psi` to be optimized is
            used as `bra`.
            Works only for finite or segment MPS; for infinite MPS it must be `None`.
            This can be used to find (a few) excited states as follows.
            First, run DMRG to find the ground state,
            and then run DMRG again while orthogonalizing against the ground state,
            which yields the first excited state (in the same symmetry sector), and so on.
            Note that ``resume_data['orthogonal_to']`` takes precedence over the argument.

        Options
        -------
        .. deprecated :: 0.6.0
            Options `LP`, `LP_age`, `RP` and `RP_age` are now collected in a dictionary
            `init_env_data` with different keys `init_LP`, `init_RP`, `age_LP`, `age_RP`

        .. deprecated :: 0.8.0
            Instead of passing the `init_env_data` as a option, it should be passed
            as dict entry of `resume_data`.

        .. cfg:configoptions :: Sweep

            init_env_data : dict
                Dictionary as returned by ``self.env.get_initialization_data()`` from
                :meth:`~tenpy.networks.mpo.MPOEnvironment.get_initialization_data`.
                Deprecated, use the `resume_data` function/class argument instead.
            orthogonal_to : list of :class:`~tenpy.networks.mps.MPS`
                Deprecated in favor of the `orthogonal_to` function argument (forwarded from the
                class argument) with the same effect.
            start_env : int
                Number of sweeps to be performed without optimization to update the environment.

        Raises
        ------
        ValueError
            If the engine is re-initialized with a new model, which legs are incompatible with
            those of hte old model.
        """
        H = model.H_MPO if model is not None else self.env.H
        # extract `init_env_data` from options or previous env
        if resume_data is None:
            resume_data = {}
        if 'init_env_data' in self.options:
            warnings.warn("put init_env_data in resume_data instead of options!", FutureWarning)
            resume_data.setdefault('init_env_data', self.options['init_env_data'])
        init_env_data = {}
        if self.env is not None and self.psi.bc != 'finite':
            # reuse previous environments.
            # if legs are incompatible, MPOEnvironment.init_first_LP_last_RP will regenerate
            init_env_data = self.env.get_initialization_data()
        init_env_data = resume_data.get('init_env_data', init_env_data)
        if not self.psi.finite and init_env_data and \
                self.options.get('chi_list', None) is not None:
            warnings.warn("Re-using environment with `chi_list` set! Do you want this?")
        replaced = [('LP', 'init_LP'), ('LP_age', 'age_LP'), ('RP', 'init_RP'),
                    ('RP_age', 'age_RP')]
        if any([key_old in self.options for key_old, _ in replaced]):
            warnings.warn("Deprecated options LP/RP/LP_age/RP_age: collected in `init_env_data`",
                          FutureWarning)
            for key_old, key_new in replaced:
                if key_old in self.options:
                    init_env_data[key_new] = self.options[key_old]

        # actually initialize the environment
        cache = self.cache.create_subcache('env')
        self.env = MPOEnvironment(self.psi, H, self.psi, cache=cache, **init_env_data)
        self._init_ortho_to_envs(orthogonal_to, resume_data)

        self.reset_stats(resume_data)

        # initial sweeps of the environment (without mixer)
        if not self.finite:
            start_env = self.options.get('start_env', 1)
            self.environment_sweeps(start_env)

    def _init_ortho_to_envs(self, orthogonal_to, resume_data):
        # (re)initialize ortho_to_envs
        if 'orthogonal_to' in self.options:
            warnings.warn(
                "Deprecated `orthogonal_to` in dmrg options: instead give "
                "`orthogonal_to` as keyword to the Algorithm class.", FutureWarning)
            assert orthogonal_to is None
            orthogonal_to = self.options['orthogonal_to']
        if 'orthogonal_to' in resume_data:
            orthogonal_to = resume_data['orthogonal_to']  # precedence for resume_data!

        if orthogonal_to:
            if not self.finite:
                raise ValueError("Can't orthogonalize for infinite MPS: overlap not well defined.")
            logger.info("got %d states to orthogonalize against", len(orthogonal_to))
            self.ortho_to_envs = []
            for i, ortho in enumerate(orthogonal_to):
                if isinstance(ortho, dict):
                    self.ortho_to_envs.append(MPSEnvironment(self.psi, **ortho))
                else:
                    self.ortho_to_envs.append(MPSEnvironment(self.psi, ortho))
        # done

    def reset_stats(self, resume_data=None):
        """Reset the statistics. Useful if you want to start a new Sweep run.

        This method is expected to be overwritten by subclass, and should then define
        self.update_stats and self.sweep_stats dicts consistent with the statistics generated by
        the algorithm particular to that subclass.

        Parameters
        ----------
        resume_data : dict
            Given when resuming a simulation, as returned by :meth:`get_resume_data`.
            Here, we read out the `sweeps`.

        Options
        -------
        .. deprecated : 0.9
            sweep_0 : int
                Number of sweeps that have already been performed.
                Pass as ``resume_data['sweeps']`` instead.

        .. cfg:configoptions :: Sweep

            chi_list : None | dict(int -> int)
                By default (``None``) this feature is disabled.
                A dict allows to gradually increase the `chi_max`.
                An entry `at_sweep: chi` states that starting from sweep `at_sweep`,
                the value `chi` is to be used for ``trunc_params['chi_max']``.
                For example ``chi_list={0: 50, 20: 100}`` uses ``chi_max=50`` for the first
                20 sweeps and ``chi_max=100`` afterwards.
        """
        self.sweeps = 0
        if 'sweep_0' in self.options:
            warnings.warn("Deprecated sweep_0 option: set as resume_data['sweep'] instead.",
                          FutureWarning)
            self.sweeps = self.options['sweep_0']
        if resume_data is not None and 'sweeps' in resume_data:
            self.sweeps = resume_data['sweeps']
        self.shelve = False
        self.chi_list = self.options.get('chi_list', None)
        if self.chi_list is not None:
            done = [k for k in self.chi_list.keys() if k < self.sweeps]
            if len(done) > 0:
                chi_max = self.chi_list[max(done)]
                self.trunc_params['chi_max'] = chi_max
                logger.info("Setting chi_max=%d", chi_max)
        self.time0 = time.time()

    def environment_sweeps(self, N_sweeps):
        """Perform `N_sweeps` sweeps without optimization to update the environment.

        Parameters
        ----------
        N_sweeps : int
            Number of sweeps to run without optimization
        """
        if N_sweeps <= 0:
            return
        logger.info("start environment_sweep")
        for k in range(N_sweeps):
            self.sweep(optimize=False)

    def sweep(self, optimize=True):
        """One 'sweep' of a sweeper algorithm.

        Iteratate over the bond which is optimized, to the right and
        then back to the left to the starting point.
        If optimize=False, don't actually diagonalize the effective hamiltonian,
        but only update the environment.

        Parameters
        ----------
        optimize : bool, optional
            Whether we actually optimize to find the ground state of the effective Hamiltonian.
            (If False, just update the environments).

        Returns
        -------
        max_trunc_err : float
            Maximal truncation error introduced.
        """
        self._resume_psi = None  # if we had a separate _resume_psi previously, it's now invalid!
        self.E_trunc_list = []
        self.trunc_err_list = []
        schedule = self.get_sweep_schedule()

        if optimize and self.chi_list is not None:
            new_chi_max = self.chi_list.get(self.sweeps, None)
            if new_chi_max is not None:
                logger.info("Setting chi_max=%d", new_chi_max)
                self.trunc_params['chi_max'] = new_chi_max

        # the actual sweep
        for i0, move_right, update_LP_RP in schedule:
            self.i0 = i0
            self.move_right = move_right
            self.update_LP_RP = update_LP_RP
            self._cache_optimize()
            logger.debug("in sweep: i0 =%d", i0)
            # --------- the main work --------------
            theta = self.prepare_update()
            update_data = self.update_local(theta, optimize=optimize)
            self.update_env(**update_data)
            self.post_update_local(**update_data)
            self.free_no_longer_needed_envs()

        if optimize:  # count optimization sweeps
            self.sweeps += 1
        return np.max(self.trunc_err_list)

    def get_sweep_schedule(self):
        """Define the schedule of the sweep.

        One 'sweep' is a full sequence from the leftmost site to the right and back.

        Returns
        -------
        schedule : iterable of (int, bool, (bool, bool))
            Schedule for the sweep. Each entry is ``(i0, move_right, (update_LP, update_RP))``,
            where `i0` is the leftmost of the ``self.EffectiveH.length`` sites to be updated in
            :meth:`update_local`, `move_right` indicates whether the next `i0` in the schedule is
            rigth (`True`) of the current one, and `update_LP`, `update_RP` indicate
            whether it is necessary to update the `LP` and `RP` of the environments.
        """
        # warning: set only those `LP` and `RP` to True, which can/will be used later again
        # otherwise, the assumptions in :meth:`free_no_longer_needed_envs` will not hold,
        # and you need to update that method as well!
        L = self.psi.L
        n = self.EffectiveH.length
        if self.finite:
            assert L > n
            i0s = list(range(0, L - n)) + list(range(L - n, 0, -1))
            move_right = [True] * (L - n) + [False] * (L - n)
            update_LP_RP = [[True, False]] * (L - n) + [[False, True]] * (L - n)
        elif n == 2:
            assert L >= 2
            i0s = list(range(0, L)) + list(range(L, 0, -1))
            move_right = [True] * L + [False] * L
            update_LP_RP = [[True, True]] * 2 + [[True, False]] * (L-2) + \
                           [[True, True]] * 2 + [[False, True]] * (L-2)
        elif n == 1:
            i0s = list(range(0, L)) + list(range(L, 0, -1))
            move_right = [True] * L + [False] * L
            update_LP_RP = [[True, True]] + [[True, False]] * (L-1) + \
                           [[True, True]] + [[False, True]] * (L-1)
        else:
            assert False, "n_optimize is neither 1 nor 2!?"
        return zip(i0s, move_right, update_LP_RP)

    def _cache_optimize(self):
        """call ``env.cache_optimize`` to preload next env tensors and avoid unncessary reads."""
        i0 = self.i0
        move_right = self.move_right
        if self.n_optimize == 2:
            kwargs = {
                'short_term_LP': [i0, i0 + 1],
                'short_term_RP': [i0, i0 + 1],
            }
            if move_right:
                kwargs['preload_RP'] = i0 + 2
            else:
                kwargs['preload_LP'] = i0 - 1
        elif self.n_optimize == 1:
            if move_right:
                kwargs = {
                    'short_term_LP': [i0, i0 + 1],
                    'short_term_RP': [i0],
                    'preload_RP': i0 + 1,
                }
            else:
                kwargs = {
                    'short_term_LP': [i0],
                    'short_term_RP': [i0 - 1, i0],
                    'preload_LP': i0 - 1,
                }
        else:
            raise ValueError(f"unexpected `n_optimize` = {self.n_optimize!r}")
        for env in self._all_envs:
            env.cache_optimize(**kwargs)

    def prepare_update(self):
        """Prepare `self` for calling :meth:`update_local`.

        Returns
        -------
        theta : :class:`~tenpy.linalg.np_conserved.Array`
            Current best guess for the ground state, which is to be optimized.
            Labels are ``'vL', 'p0', 'p1', 'vR'``, or combined versions of it (if `self.combine`).
            For single-site DMRG, the ``'p1'`` label is missing.
        """
        self.make_eff_H()  # self.eff_H represents tensors LP, W0, RP
        # make theta
        theta = self.psi.get_theta(self.i0, n=self.n_optimize, cutoff=self.S_inv_cutoff)
        theta = self.eff_H.combine_theta(theta)
        return theta

    def make_eff_H(self):
        """Create new instance of `self.EffectiveH` at `self.i0` and set it to `self.eff_H`."""
        self.eff_H = self.EffectiveH(self.env, self.i0, self.combine, self.move_right)
        # note: this order of wrapping is most effective.
        if hasattr(self.env, 'H') and self.env.H.explicit_plus_hc:
            self.eff_H = SumNpcLinearOperator(self.eff_H, self.eff_H.adjoint())
        if len(self.ortho_to_envs) > 0:
            self._wrap_ortho_eff_H()

    def _wrap_ortho_eff_H(self):
        assert len(self.ortho_to_envs) > 0
        ortho_vecs = []
        i0 = self.i0
        for o_env in self.ortho_to_envs:
            # environments are of form <psi|ortho>
            theta = o_env.ket.get_theta(i0, n=self.eff_H.length)
            LP = o_env.get_LP(i0, store=True)
            RP = o_env.get_RP(i0 + self.eff_H.length - 1, store=True)
            theta = npc.tensordot(LP, theta, axes=('vR', 'vL'))
            theta = npc.tensordot(theta, RP, axes=('vR', 'vL'))
            theta.ireplace_labels(['vR*', 'vL*'], ['vL', 'vR'])
            if self.eff_H.combine:
                theta = self.eff_H.combine_theta(theta)
            theta.itranspose(self.eff_H.acts_on)
            ortho_vecs.append(theta)
        self.eff_H = OrthogonalNpcLinearOperator(self.eff_H, ortho_vecs)

    def update_local(self, theta, **kwargs):
        """Perform algorithm-specific local update.

        For two-site algorithms with :attr:`n_optimize` = 2, this always optimizes the
        sites :attr:`i0` and `i0` + 1.
        For single-site algorithms, the effective H only acts on site `i0`, but afterwards it
        also updates the bond to the *right* if :attr:`move_right` is True,
        or the bond to the left if :attr:`move_right` is False.
        Since the svd for truncation gives tensors to be multiplied into the tensors on both sides
        of the bond, tensors of two sites are updated even for single-site algorithms:
        when right-moving, site `i0` + 1 is also updated; site `i0` - 1 when left-moving.

        Parameters
        ----------
        theta : :class:`~tenpy.linalg.np_conserved.Array`
            Local single- or two-site wave function, as returned by :meth:`prepare_update`.

        Returns
        -------
        update_data : dict
            Data to be processed by :meth:`update_env` and :meth:`post_update_local`,
            e.g. containing the truncation error as `err`.
            If :attr:`combine` is set, it should also contain the `U` and `VH` from the SVD.
        """
        raise NotImplementedError("needs to be overridden by subclass")

    def update_env(self, **update_data):
        """Update the left and right environments after an update of the state.

        Parameters
        ----------
        **update_data :
            Whatever is returned by :meth:`update_local`.
        """
        i_L, i_R = self._update_env_inds()  # left and right updated sites
        all_envs = self._all_envs
        for env in all_envs:
            # clean up the updated center bond
            env.del_LP(i_R)
            env.del_RP(i_L)
        # possibly recalculated updated center bonds
        update_LP, update_RP = self.update_LP_RP
        if update_LP:
            self.eff_H.update_LP(self.env, i_R, update_data['U'])  # possibly optimized
            for env in self.ortho_to_envs:
                env.get_LP(i_R, store=True)
        if update_RP:
            self.eff_H.update_RP(self.env, i_L, update_data['VH'])  # possibly optimized
            for env in self.ortho_to_envs:
                env.get_RP(i_L, store=True)

    def _update_env_inds(self):
        n = self.n_optimize  # = 1 or 2
        move_right = self.move_right
        if n == 2 or move_right:
            i_L = self.i0
            i_R = self.i0 + 1
        else:  # n == 1 and left moving
            i_L = self.i0 - 1
            i_R = self.i0
        return i_L, i_R

    def post_update_local(self, err, **update_data):
        """Algorithm-specific actions to be taken after local update.

        An example would be to collect statistics.
        """
        self.trunc_err_list.append(err.eps)

    def free_no_longer_needed_envs(self):
        """Remove no longer needed environments after an update.

        This allows to minimize the number of environments to be kept.
        For large MPO bond dimensions, these environments are by far the biggest part in memory,
        so this is a valuable optimiztion to reduce memory requirements.
        """
        i_L, i_R = self._update_env_inds()  # left and right updated site
        # envs between `i_L` and `i_R` where already deleted and updated in `update_env`
        i0 = self.i0
        n = self.n_optimize
        update_LP, update_RP = self.update_LP_RP
        all_envs = self._all_envs
        if n == 2:
            if update_RP:
                # growing right environment: will update (i_L-1, i_L) in future
                # so current LP[i_L] is useless
                for env in all_envs:
                    env.del_LP(i_L)
            if update_LP:
                # growing left environment: will update (i_R, i_R + 1) in future
                # so current RP[i_R] is useless
                for env in all_envs:
                    env.del_RP(i_R)
        elif n == 1:
            if self.move_right and update_RP:
                # will update site i_L coming from the left in the future
                # so current LP[i_L] is useless
                for env in all_envs:
                    env.del_LP(i_L)
            elif not self.move_right and update_LP:
                # will update site i_R coming from the right in the future
                # so current RP[i_R] is useless
                for env in all_envs:
                    env.del_RP(i_R)
        else:
            assert False, "n_optimize != 1, 2"
        self.eff_H = None  # free references to environments held by eff_H
        # done


class EffectiveH(NpcLinearOperator):
    """Prototype class for local effective Hamiltonians used in sweep algorithms.

    As an example, the local effective Hamiltonian for a two-site (DMRG) algorithm
    looks like::

            |        .---       ---.
            |        |    |   |    |
            |       LP----H0--H1---RP
            |        |    |   |    |
            |        .---       ---.

    where ``H0`` and ``H1`` are MPO tensors.

    Parameters
    ----------
    env : :class:`~tenpy.networks.mpo.MPOEnvironment`
        Environment for contraction ``<psi|H|psi>``.
    i0 : int
        Index of left-most site it acts on.
    combine : bool, optional
        Whether to combine legs into pipes as far as possible. This reduces the overhead of
        calculating charge combinations in the contractions.
    move_right : bool, optional
        Whether the sweeping algorithm that calls for an `EffectiveH` is moving to the right.

    Attributes
    ----------
    length : int
        Number of (MPS) sites the effective hamiltonian covers. NB: Class attribute.
    i0 : int
        Index of left-most site it acts on.
    dtype : np.dtype
        The data type of the involved arrays.
    N : int
        Contracting `self` with :meth:`as_matrix` will result in an `N`x`N` matrix .
    acts_on : list of str
        Labels of the state on which `self` acts. NB: class attribute.
        Overwritten by normal attribute, if `combine`.
    combine : bool
        Whether to combine legs into pipes as far as possible. This reduces the overhead of
        calculating charge combinations in the contractions.
    move_right : bool
        Whether the sweeping algorithm that calls for an `EffectiveH` is moving to the right.
    """
    length = None
    acts_on = None

    def __init__(self, env, i0, combine=False, move_right=True):
        raise NotImplementedError("This function should be implemented in derived classes")

    def combine_theta(self, theta):
        """Combine the legs of `theta`, such that it fits to how we combined the legs of `self`.

        Parameters
        ----------
        theta : :class:`~tenpy.linalg.np_conserved.Array`
            Wave function to apply the effective Hamiltonian to, with uncombined legs.

        Returns
        -------
        theta : :class:`~tenpy.linalg.np_conserved.Array`
            Wave function with labels as given by `self.acts_on`.
        """
        raise NotImplementedError("This function should be implemented in derived classes")

    def update_LP(self, env, i, U=None):
        """Equivalent to ``env.get_LP(i, store=True)``; optimized for `combine`.

        Parameters
        ----------
        env : :class:`~tenpy.networks.mpo.MPOEnvironment`
            The same environment as given during class initialization.
        i : int
            We update the part left of site `i`.
            Can optimize if `i` == :attr:`i0` and :attr:`combine` is True.
        U : None | :class:`~tenpy.linalg.np_conserved.Array`
            The tensor on the left-most site `self` acts on, with combined legs after SVD.
            Only used if trying to optimize.
        """
        # non-optimized case
        env.get_LP(i, store=True)

    def update_RP(self, env, i, VH=None):
        """Equivalent to ``env.get_RP(i, store=True)``; optimized for `combine`.

        Parameters
        ----------
        env : :class:`~tenpy.networks.mpo.MPOEnvironment`
            The same environment as given during class initialization.
        i : int
            We update the part right of site `i`.
            Can optimize if `i` == :attr:`i0` + 2 - :attr:`length` and :attr:`combine` is True.
        U : None | :class:`~tenpy.linalg.np_conserved.Array`
            The tensor on the right-most site `self` acts on, with combined legs after SVD.
            Only used if trying to optimize.
        """
        # non-optimized case
        env.get_RP(i, store=True)


class OneSiteH(EffectiveH):
    r"""Class defining the one-site effective Hamiltonian for Lanczos.

    The effective one-site Hamiltonian looks like this::

            |        .---    ---.
            |        |    |     |
            |       LP----W0----RP
            |        |    |     |
            |        .---    ---.

    If `combine` is True, we define either `LHeff` as contraction of `LP` with `W` (in the case
    `move_right` is True) or `RHeff` as contraction of `RP` and `W`.

    Parameters
    ----------
    env : :class:`~tenpy.networks.mpo.MPOEnvironment`
        Environment for contraction ``<psi|H|psi>``.
    i0 : int
        Index of the active site if length=1, or of the left-most active site if length>1.
    combine : bool
        Whether to combine legs into pipes. This combines the virtual and
        physical leg for the left site (when moving right) or right side (when moving left)
        into pipes. This reduces the overhead of calculating charge combinations in the
        contractions, but one :meth:`matvec` is formally more expensive, :math:`O(2 d^3 \chi^3 D)`.
        Is originally from the wo-site method; unclear if it works well for 1 site.
    move_right : bool
        Whether the the sweep is moving right or left for the next update.

    Attributes
    ----------
    length : int
        Number of (MPS) sites the effective hamiltonian covers.
    acts_on : list of str
        Labels of the state on which `self` acts. NB: class attribute.
        Overwritten by normal attribute, if `combine`.
    combine, move_right : bool
        See above.
    LHeff, RHeff : :class:`~tenpy.linalg.np_conserved.Array`
        Only set if :attr:`combine`, and only one of them depending on :attr:`move_right`.
        If `move_right` was True, `LHeff` is set with labels ``'(vR*.p0)', 'wR', '(vR.p0*)'``
        for bra, MPO, ket; otherwise `RHeff` is set with labels ``'(p0*.vL)', 'wL', '(p0, vL*)'``
    LP, W0, RP : :class:`~tenpy.linalg.np_conserved.Array`
        Tensors making up the network of `self`.
    """
    length = 1
    acts_on = ['vL', 'p0', 'vR']

    def __init__(self, env, i0, combine=False, move_right=True):
        self.i0 = i0
        self.LP = env.get_LP(i0)
        self.RP = env.get_RP(i0)
        self.W0 = env.H.get_W(i0).replace_labels(['p', 'p*'], ['p0', 'p0*'])
        self.dtype = env.H.dtype
        self.combine = combine
        self.move_right = move_right
        self.N = (self.LP.get_leg('vR').ind_len * self.W0.get_leg('p0').ind_len *
                  self.RP.get_leg('vL').ind_len)
        if combine:
            self.combine_Heff(env)
    
    @classmethod
    def from_LP_W0_RP(cls, LP, W0, RP, i0=0, combine=False, move_right=True):
        self = cls.__new__(cls)
        assert combine==False, "TODO, do we need to implement this?"
        self.i0 = i0
        self.LP = LP.itranspose(['vR*', 'wR', 'vR'])
        self.RP = RP.itranspose(['wL', 'vL', 'vL*'])
        self.W0 = W0.replace_labels(['p', 'p*'], ['p0', 'p0*'])
        self.dtype = LP.dtype
        self.combine = combine
        assert move_right==True, "For VUMPS, we only move right"
        self.move_right = move_right
        self.N = (self.LP.get_leg('vR').ind_len * self.W0.get_leg('p0').ind_len *
                  self.RP.get_leg('vL').ind_len)
        return self

    def matvec(self, theta):
        """Apply the effective Hamiltonian to `theta`.

        Parameters
        ----------
        theta : :class:`~tenpy.linalg.np_conserved.Array`
            Labels: ``vL, p0, vR`` if combine=False, ``(vL.p0), vR`` or ``vL, (p0.vR)`` if True
            (depending on the direction of movement)

        Returns
        -------
        theta :class:`~tenpy.linalg.np_conserved.Array`
            Product of `theta` and the effective Hamiltonian.
        """
        labels = theta.get_leg_labels()
        if self.combine:
            if self.move_right:
                theta = npc.tensordot(self.LHeff, theta, axes=['(vR.p0*)', '(vL.p0)'])
                # '(vR*.p0)', 'wR', 'vR'
                theta = npc.tensordot(theta, self.RP, axes=[['wR', 'vR'], ['wL', 'vL']])
                theta.ireplace_labels(['(vR*.p0)', 'vL*'], ['(vL.p0)', 'vR'])
            else:
                theta = npc.tensordot(theta, self.RHeff, axes=['(p0.vR)', '(p0*.vL)'])
                # 'vL', 'wL', '(p0.vL*)'
                theta = npc.tensordot(self.LP, theta, axes=[['vR', 'wR'], ['vL', 'wL']])
                theta.ireplace_labels(['vR*', '(p0.vL*)'], ['vL', '(p0.vR)'])
        else:
            theta = npc.tensordot(self.LP, theta, axes=['vR', 'vL'])
            theta = npc.tensordot(self.W0, theta, axes=[['wL', 'p0*'], ['wR', 'p0']])
            theta = npc.tensordot(theta, self.RP, axes=[['wR', 'vR'], ['wL', 'vL']])
            theta.ireplace_labels(['vR*', 'vL*'], ['vL', 'vR'])
        theta.itranspose(labels)  # if necessary, transpose
        return theta

    def combine_Heff(self, env):
        """Combine LP and RP with W to form LHeff and RHeff, depending on the direction.

        In a move to the right, we need LHeff. In a move to the left, we need RHeff. Both contain
        the same W.

        Parameters
        ----------
        env : :class:`~tenpy.networks.mpo.MPOEnvironment`
            Environment for contraction ``<psi|H|psi>``.
        """
        if self.move_right:
            self.LHeff = env._contract_LHeff(self.i0, 'p0')
            self.pipeL = self.LHeff.get_leg('(vR*.p0)')
            self.acts_on = ['(vL.p0)', 'vR']
        else:
            self.RHeff = env._contract_RHeff(self.i0, 'p0')
            self.pipeR = self.RHeff.get_leg('(p0.vL*)')
            self.acts_on = ['vL', '(p0.vR)']

    def combine_theta(self, theta):
        """Combine the legs of `theta`, such that it fits to how we combined the legs of `self`.

        Parameters
        ----------
        theta : :class:`~tenpy.linalg.np_conserved.Array`
            Wave function with labels ``'vL', 'p0', 'vR'``

        Returns
        -------
        theta : :class:`~tenpy.linalg.np_conserved.Array`
            Wave function with labels ``'(vL.p0)', 'vR'``
        """
        if self.combine:
            if self.move_right:
                theta = theta.combine_legs(['vL', 'p0'], pipes=self.pipeL)
            else:
                theta = theta.combine_legs(['p0', 'vR'], pipes=self.pipeR)
        return theta.itranspose(self.acts_on)

    def to_matrix(self):
        """Contract `self` to a matrix."""
        if self.combine:
            if self.move_right:
                contr = npc.tensordot(self.LHeff, self.RP, axes=['wR', 'wL'])
                contr = contr.combine_legs([['(vR*.p0)', 'vL*'], ['(vR.p0*)', 'vL']],
                                           qconj=[+1, -1])
            else:
                contr = npc.tensordot(self.LP, self.RHeff, axes=['wR', 'wL'])
                contr = contr.combine_legs([['vR*', '(p0.vL*)'], ['vR', '(p0*.vL)']],
                                           qconj=[+1, -1])
        else:
            contr = npc.tensordot(self.LP, self.W0, axes=['wR', 'wL'])
            contr = npc.tensordot(contr, self.RP, axes=['wR', 'wL'])
            contr = contr.combine_legs([['vR*', 'p0', 'vL*'], ['vR', 'p0*', 'vL']], qconj=[+1, -1])
        return contr

    def adjoint(self):
        """Return the hermitian conjugate of `self`."""
        adj = copy.copy(self)
        adj.LP = self.LP.conj().ireplace_label('wR*', 'wR')
        adj.RP = self.RP.conj().ireplace_label('wL*', 'wL')
        adj.W0 = self.W0.conj().ireplace_labels(['wL*', 'wR*'], ['wL', 'wR'])
        if self.combine:
            adj.LHeff = self.LHeff.conj().ireplace_label('wR*', 'wR')
            adj.RHeff = self.RHeff.conj().ireplace_label('wL*', 'wL')
        tensors = ['LP', 'RP', 'W0']
        if self.combine:
            tensors.extend(['LHeff', 'RHeff'])
        for key in tensors:
            getattr(adj, key).itranspose(getattr(self, key).get_leg_labels())
        return adj

    def update_LP(self, env, i, U=None):
        if self.combine and self.move_right:
            assert i == self.i0 + 1  # TODO: hit this in single-site?!?
            LP = npc.tensordot(self.LHeff, U, axes=['(vR.p0*)', '(vL.p)'])
            LP = npc.tensordot(U.conj(), LP, axes=['(vL*.p*)', '(vR*.p0)'])
            env.set_LP(i, LP, age=env.get_LP_age(i - 1) + 1)
        else:
            env.get_LP(i, store=True)

    def update_RP(self, env, i, VH=None):
        if self.combine and not self.move_right:
            assert i == self.i0 - 1
            RP = npc.tensordot(VH, self.RHeff, axes=['(p.vR)', '(p0*.vL)'])
            RP = npc.tensordot(RP, VH.conj(), axes=['(p0.vL*)', '(p*.vR*)'])
            env.set_RP(i, RP, age=env.get_RP_age(i + 1) + 1)
        else:
            env.get_RP(i, store=True)


class TwoSiteH(EffectiveH):
    r"""Class defining the two-site effective Hamiltonian for Lanczos.

    The effective two-site Hamiltonian looks like this::

            |        .---       ---.
            |        |    |   |    |
            |       LP----W0--W1---RP
            |        |    |   |    |
            |        .---       ---.

    If `combine` is True, we define `LHeff` and `RHeff`, which are the contractions of `LP` with
    `W0`, and `RP` with `W1`, respectively.

    Parameters
    ----------
    env : :class:`~tenpy.networks.mpo.MPOEnvironment`
        Environment for contraction ``<psi|H|psi>``.
    i0 : int
        Left-most site of the MPS it acts on.
    combine : bool
        Whether to combine legs into pipes. This combines the virtual and
        physical leg for the left site (when moving right) or right side (when moving left)
        into pipes. This reduces the overhead of calculating charge combinations in the
        contractions, but one :meth:`matvec` is formally more expensive, :math:`O(2 d^3 \chi^3 D)`.
    move_right : bool
        Whether the the sweep is moving right or left for the next update.
        Ignored for the :class:`TwoSiteH`.

    Attributes
    ----------
    i0 : int
        Left-most site of the MPS it acts on.
    combine : bool
        Whether to combine legs into pipes. This combines the virtual and
        physical leg for the left site and right site into pipes. This reduces
        the overhead of calculating charge combinations in the contractions,
        but one :meth:`matvec` is formally more expensive, :math:`O(2 d^3 \chi^3 D)`.
    length : int
        Number of (MPS) sites the effective hamiltonian covers.
    acts_on : list of str
        Labels of the state on which `self` acts. NB: class attribute.
        Overwritten by normal attribute, if `combine`.
    LHeff : :class:`~tenpy.linalg.np_conserved.Array`
        Left part of the effective Hamiltonian.
        Labels ``'(vR*.p0)', 'wR', '(vR.p0*)'`` for bra, MPO, ket.
    RHeff : :class:`~tenpy.linalg.np_conserved.Array`
        Right part of the effective Hamiltonian.
        Labels ``'(p1*.vL)', 'wL', '(p1.vL*)'`` for ket, MPO, bra.
    LP, W0, W1, RP : :class:`~tenpy.linalg.np_conserved.Array`
        Tensors making up the network of `self`.
    """
    length = 2
    acts_on = ['vL', 'p0', 'p1', 'vR']

    def __init__(self, env, i0, combine=False, move_right=True):
        self.i0 = i0
        self.LP = env.get_LP(i0)
        self.RP = env.get_RP(i0 + 1)
        self.W0 = env.H.get_W(i0).replace_labels(['p', 'p*'], ['p0', 'p0*'])
        # 'wL', 'wR', 'p0', 'p0*'
        self.W1 = env.H.get_W(i0 + 1).replace_labels(['p', 'p*'], ['p1', 'p1*'])
        # 'wL', 'wR', 'p1', 'p1*'
        self.dtype = env.H.dtype
        self.combine = combine
        self.N = (self.LP.get_leg('vR').ind_len * self.W0.get_leg('p0').ind_len *
                  self.W1.get_leg('p1').ind_len * self.RP.get_leg('vL').ind_len)
        if combine:
            self.combine_Heff(env)

    def matvec(self, theta):
        """Apply the effective Hamiltonian to `theta`.

        Parameters
        ----------
        theta : :class:`~tenpy.linalg.np_conserved.Array`
            Labels: ``vL, p0, p1, vR`` if combine=False, ``(vL.p0), (p1.vR)`` if True

        Returns
        -------
        theta :class:`~tenpy.linalg.np_conserved.Array`
            Product of `theta` and the effective Hamiltonian.
        """
        labels = theta.get_leg_labels()
        if self.combine:
            theta = npc.tensordot(self.LHeff, theta, axes=['(vR.p0*)', '(vL.p0)'])
            theta = npc.tensordot(theta, self.RHeff, axes=[['wR', '(p1.vR)'], ['wL', '(p1*.vL)']])
            theta.ireplace_labels(['(vR*.p0)', '(p1.vL*)'], ['(vL.p0)', '(p1.vR)'])
        else:
            theta = npc.tensordot(self.LP, theta, axes=['vR', 'vL'])
            theta = npc.tensordot(self.W0, theta, axes=[['wL', 'p0*'], ['wR', 'p0']])
            theta = npc.tensordot(theta, self.W1, axes=[['wR', 'p1'], ['wL', 'p1*']])
            theta = npc.tensordot(theta, self.RP, axes=[['wR', 'vR'], ['wL', 'vL']])
            theta.ireplace_labels(['vR*', 'vL*'], ['vL', 'vR'])
        theta.itranspose(labels)  # if necessary, transpose
        # This is where we would truncate. Separate mode from combine?
        return theta

    def combine_Heff(self, env, left=True, right=True):
        """Combine LP and RP with W to form LHeff and RHeff.

        Combine LP with W0 and RP with W1 to get the effective parts of the Hamiltonian with piped
        legs.

        Parameters
        ----------
        env : :class:`~tenpy.networks.mpo.MPOEnvironment`
            Environment for contraction ``<psi|H|psi>``.
        left, right : bool
            The mixer might need only one of LHeff/RHeff after the Lanczos optimization even for
            `combine=True`.
            These flags allow to calculate them specifically.
        """
        if left:
            self.LHeff = env._contract_LHeff(self.i0, 'p0')
            self.pipeL = self.LHeff.get_leg('(vR*.p0)')
        if right:
            self.RHeff = env._contract_RHeff(self.i0 + 1, 'p1')
            self.pipeR = self.RHeff.get_leg('(p1.vL*)')
        self.acts_on = ['(vL.p0)', '(p1.vR)']  # overwrites class attribute!

    def combine_theta(self, theta):
        """Combine the legs of `theta`, such that it fits to how we combined the legs of `self`.

        Parameters
        ----------
        theta : :class:`~tenpy.linalg.np_conserved.Array`
            Wave function with labels ``'vL', 'p0', 'p1', 'vR'``

        Returns
        -------
        theta : :class:`~tenpy.linalg.np_conserved.Array`
            Wave function with labels ``'vL', 'p0', 'p1', 'vR'``
        """
        if self.combine:
            theta = theta.combine_legs([['vL', 'p0'], ['p1', 'vR']],
                                       pipes=[self.pipeL, self.pipeR])
        return theta.itranspose(self.acts_on)

    def to_matrix(self):
        """Contract `self` to a matrix."""
        if self.combine:
            contr = npc.tensordot(self.LHeff, self.RHeff, axes=['wR', 'wL'])
            contr = contr.combine_legs([['(vR*.p0)', '(p1.vL*)'], ['(vR.p0*)', '(p1*.vL)']],
                                       qconj=[+1, -1])
        else:
            contr = npc.tensordot(self.LP, self.W0, axes=['wR', 'wL'])
            contr = npc.tensordot(contr, self.W1, axes=['wR', 'wL'])
            contr = npc.tensordot(contr, self.RP, axes=['wR', 'wL'])
            contr = contr.combine_legs([['vR*', 'p0', 'p1', 'vL*'], ['vR', 'p0*', 'p1*', 'vL']],
                                       qconj=[+1, -1])
        return contr

    def adjoint(self):
        """Return the hermitian conjugate of `self`."""
        adj = copy.copy(self)
        adj.LP = self.LP.conj().ireplace_label('wR*', 'wR')
        adj.RP = self.RP.conj().ireplace_label('wL*', 'wL')
        adj.W0 = self.W0.conj().ireplace_labels(['wL*', 'wR*'], ['wL', 'wR'])
        adj.W1 = self.W1.conj().ireplace_labels(['wL*', 'wR*'], ['wL', 'wR'])
        if self.combine:
            adj.LHeff = self.LHeff.conj().ireplace_label('wR*', 'wR')
            adj.RHeff = self.RHeff.conj().ireplace_label('wL*', 'wL')
        tensors = ['LP', 'RP', 'W0', 'W1']
        if self.combine:
            tensors.extend(['LHeff', 'RHeff'])
        for key in tensors:
            getattr(adj, key).itranspose(getattr(self, key).get_leg_labels())
        return adj

    def update_LP(self, env, i, U=None):
        if self.combine:
            assert i == self.i0 + 1
            LP = npc.tensordot(self.LHeff, U, axes=['(vR.p0*)', '(vL.p)'])
            LP = npc.tensordot(U.conj(), LP, axes=['(vL*.p*)', '(vR*.p0)'])
            env.set_LP(i, LP, age=env.get_LP_age(i - 1) + 1)
        else:
            env.get_LP(i, store=True)

    def update_RP(self, env, i, VH=None):
        if self.combine:
            assert i == self.i0
            RP = npc.tensordot(VH, self.RHeff, axes=['(p.vR)', '(p1*.vL)'])
            RP = npc.tensordot(RP, VH.conj(), axes=['(p1.vL*)', '(p*.vR*)'])
            env.set_RP(i, RP, age=env.get_RP_age(i + 1) + 1)
        else:
            env.get_RP(i, store=True)


class ZeroSiteH(EffectiveH):
    r"""Class defining the zero-site effective Hamiltonian for Lanczos.

    The effective zero-site Hamiltonian looks like this::

            |        .---    ---.
            |        |          |
            |       LP----------RP
            |        |          |
            |        .---    ---.


    Note that this class has less funcitonality than the :class:`OneSiteH` and :class:`TwoSiteH`.

    Parameters
    ----------
    env : :class:`~tenpy.networks.mpo.MPOEnvironment`
        Environment for contraction ``<psi|H|psi>``.
    i0 : int
        Site index such that `LP` is everything strictly left of `i0`.

    Attributes
    ----------
    length : int
        Number of (MPS) sites the effective hamiltonian covers.
    acts_on : list of str
        Labels of the state on which `self` acts. NB: class attribute.
        Overwritten by normal attribute, if `combine`.
    combine, move_right : bool
        See above.
    LHeff, RHeff : :class:`~tenpy.linalg.np_conserved.Array`
        Only set if :attr:`combine`, and only one of them depending on :attr:`move_right`.
        If `move_right` was True, `LHeff` is set with labels ``'(vR*.p0)', 'wR', '(vR.p0*)'``
        for bra, MPO, ket; otherwise `RHeff` is set with labels ``'(p0*.vL)', 'wL', '(p0, vL*)'``
    LP, W0, RP : :class:`~tenpy.linalg.np_conserved.Array`
        Tensors making up the network of `self`.
    """
    length = 0
    acts_on = ['vL', 'vR']

    def __init__(self, env, i0):
        self.i0 = i0
        self.LP = env.get_LP(i0)
        self.RP = env.get_RP(i0 - 1)
        self.dtype = env.H.dtype
        self.N = self.LP.get_leg('vR').ind_len * self.RP.get_leg('vL').ind_len

    @classmethod
    def from_LP_RP(cls, LP, RP, i0=0):
        self = cls.__new__(cls)
        self.i0 = i0
        self.LP = LP.itranspose(['vR*', 'wR', 'vR'])
        self.RP = RP.itranspose(['wL', 'vL', 'vL*'])
        self.dtype = LP.dtype
        self.N = LP.get_leg('vR').ind_len * RP.get_leg('vL').ind_len
        return self

    def matvec(self, theta):
        """Apply the effective Hamiltonian to `theta`.

        Parameters
        ----------
        theta : :class:`~tenpy.linalg.np_conserved.Array`
            Labels: ``vL, vR``.

        Returns
        -------
        theta :class:`~tenpy.linalg.np_conserved.Array`
            Product of `theta` and the effective Hamiltonian.
        """
        labels = theta.get_leg_labels()
        theta = npc.tensordot(self.LP, theta, axes=['vR', 'vL'])
        theta = npc.tensordot(theta, self.RP, axes=[['wR', 'vR'], ['wL', 'vL']])
        theta.ireplace_labels(['vR*', 'vL*'], ['vL', 'vR'])
        theta.itranspose(labels)  # if necessary, transpose
        return theta

    def to_matrix(self):
        """Contract `self` to a matrix."""
        contr = npc.tensordot(self.LP, self.RP, axes=['wR', 'wL'])
        contr = contr.combine_legs([['vR*', 'vL*'], ['vR', 'vL']], qconj=[+1, -1])
        return contr

    def adjoint(self):
        """Return the hermitian conjugate of `self`."""
        adj = copy.copy(self)
        adj.LP = self.LP.conj().ireplace_label('wR*', 'wR').itranspose(self.LP.get_leg_labels())
        adj.RP = self.RP.conj().ireplace_label('wL*', 'wL').itranspose(self.RP.get_leg_labels())
        return adj


class DummyTwoSiteH(EffectiveH):
    """A dummy replacement for :meth:`TwoSiteH` with similar methods but no actual MPO.

    This allows to base the :class:`VariationalCompression` on the :class:`Sweep` class.
    """
    length = 2

    def __init__(self, *args, **kwargs):
        pass

    def combine_theta(self, theta):
        return theta


class VariationalCompression(Sweep):
    """Variational compression of an MPS (in place).

    To compress an MPS `psi`, use ``VariationalCompression(psi, options).run()``.

    The algorithm is the same as described in :class:`VariationalApplyMPO`,
    except that we don't have an MPO in the networks - one can think of the MPO being trivial.

    .. deprecated :: 0.9.1
        Renamed the optoin `N_sweeps` to `max_sweeps`.

    Parameters
    ----------
    psi : :class:`~tenpy.networks.mps.MPS`
        The state to be compressed.
    options : dict
        See :cfg:config:`VariationalCompression`.
    resume_data : None | dict
        By default (``None``) ignored. If a `dict`, it should contain the data returned by
        :meth:`get_resume_data` when intending to continue/resume an interrupted run,
        in particular `'init_env_data'`.

    Options
    -------
    .. cfg:config :: VariationalCompression
        :include: Sweep

        trunc_params : dict
            Truncation parameters as described in :cfg:config:`truncation`.
        min_sweeps, max_sweeps : int
            Minimum and maximum number of sweeps to perform for the compression.
        tol_theta_diff: float | None
            Stop after less than `max_sweeps` sweeps if the 1-site wave function changed by less
            than this value, ``1.-|<theta_old|theta_new>| < tol_theta_diff``, where
            theta_old/new are two-site wave functions during the sweep to the left.
            ``None`` disables this convergence check, always performing `max_sweeps` sweeps.
        start_env_sites : int
            Number of sites to contract for the inital LP/RP environment in case of infinite MPS.

    Attributes
    ----------
    renormalize : list
        Used to keep track of renormalization in the last sweep for `psi.norm`.
    """
    EffectiveH = DummyTwoSiteH

    def __init__(self, psi, options, resume_data=None):
        super().__init__(psi, None, options, resume_data=resume_data)
        self.renormalize = []
        self._theta_diff = []

    def run(self):
        """Run the compression.

        The state :attr:`psi` is compressed in place.

        .. warning ::
            Call this function directly after initializing the class, without modifying `psi`
            inbetween. A copy of :attr:`psi` is made during :meth:`init_env`!

        Returns
        -------
        max_trunc_err : :class:`~tenpy.algorithms.truncation.TruncationError`
            The maximal truncation error of a two-site wave function.
        """
        self.options.deprecated_alias("N_sweeps", "max_sweeps",
                                      "Also check out the other new convergence parameters "
                                      "min_N_sweeps and tol_theta_diff!")
        max_sweeps = self.options.get("max_sweeps", 2)
        min_sweeps = self.options.get("min_sweeps", 1)
        tol_diff = self._tol_theta_diff = self.options.get("tol_theta_diff", 1.e-8)
        if min_sweeps == max_sweeps and tol_diff is not None:
            warnings.warn("VariationalCompression with min_sweeps=max_sweeps: "
                          "we recommend to set tol_theta_diff=None to avoid overhead")

        for i in range(max_sweeps):
            self.renormalize = []
            self._theta_diff = []
            max_trunc_err = self.sweep()
            if i + 1 >= min_sweeps and tol_diff is not None:
                max_diff = max(self._theta_diff[-(self.psi.L - self.n_optimize):])
                if max_diff < tol_diff:
                    logger.debug("break VariationalCompression after %d sweeps "
                                "with theta_diff=%.2e", i + 1, max_diff)
                    break
        if self.psi.finite:
            self.psi.norm *= max(self.renormalize)
        return TruncationError(max_trunc_err, 1. - 2. * max_trunc_err)

    def init_env(self, model=None, resume_data=None, orthogonal_to=None):
        """Initialize the environment.

        Parameters
        ----------
        model, orthogonal_to :
            Ignored, only there for compatibility with the :class:`Sweep` class.
        resume_data : dict
            May contain `init_env_data`.
        """
        if resume_data is None:
            resume_data = {}
        init_env_data = resume_data.get("init_env_data", {})
        old_psi = self.psi.copy()
        start_env_sites = self.options.get('start_env_sites', 2)
        if start_env_sites is not None and not self.psi.finite:
            init_env_data['start_env_sites'] = start_env_sites
        cache = self.cache.create_subcache('env')
        self.env = MPSEnvironment(self.psi, old_psi, cache=cache, **init_env_data)
        self._init_ortho_to_envs(orthogonal_to, resume_data)
        self.reset_stats()

    def get_sweep_schedule(self):
        """Define the schedule of the sweep.

        Compared to :meth:`~tenpy.algorithms.mps_common.Sweep.get_sweep_schedule`, we add one
        extra update at the end with i0=0 (which is the same as the first update of the sweep).
        This is done to ensure proper convergence after each sweep, even if that implies that
        the site 0 is then updated twice per sweep.
        """
        extra = (0, True, [False, False])
        return itertools.chain(super().get_sweep_schedule(), [extra])

    def update_local(self, _, optimize=True):
        """Perform local update.

        This simply contracts the environments and `theta` from the `ket` to get an updated
        `theta` for the bra `self.psi` (to be changed in place).
        """
        i0 = self.i0
        th = self.env.ket.get_theta(i0, n=2)  # ket is old psi
        LP = self.env.get_LP(i0)
        RP = self.env.get_RP(i0 + 1)
        th = npc.tensordot(LP, th, ['vR', 'vL'])
        th = npc.tensordot(th, RP, ['vR', 'vL'])
        th.ireplace_labels(['vR*', 'vL*'], ['vL', 'vR'])
        th = th.combine_legs([['vL', 'p0'], ['p1', 'vR']], qconj=[+1, -1])
        return self.update_new_psi(th)

    def update_new_psi(self, theta):
        """Given a new two-site wave function `theta`, split it and save it in :attr:`psi`."""
        i0 = self.i0
        new_psi = self.psi
        old_A0 = new_psi.get_B(i0, form='A')
        U, S, VH, err, renormalize = svd_theta(theta,
                                               self.trunc_params,
                                               qtotal_LR=[old_A0.qtotal, None],
                                               inner_labels=['vR', 'vL'])
        U.ireplace_label('(vL.p0)', '(vL.p)')
        VH.ireplace_label('(p1.vR)', '(p.vR)')
        A0 = U.split_legs(['(vL.p)'])
        B1 = VH.split_legs(['(p.vR)'])
        self.renormalize.append(renormalize)
        # first compare to old best guess to check convergence of the sweeps
        if self._tol_theta_diff is not None and self.update_LP_RP[0] == False:
            theta_old = new_psi.get_theta(i0)
            theta_new_trunc = npc.tensordot(A0.scale_axis(S, 'vR'), B1, ['vR', 'vL'])
            theta_new_trunc.iset_leg_labels(['vL', 'p0', 'p1', 'vR'])
            ov = npc.inner(theta_new_trunc, theta_old, do_conj=True, axes='labels')
            theta_diff = 1. - abs(ov)
            self._theta_diff.append(theta_diff)
        # now set the new tensors to the MPS
        new_psi.set_B(i0, A0, form='A')  # left-canonical
        new_psi.set_B(i0 + 1, B1, form='B')  # right-canonical
        new_psi.set_SR(i0, S)
        return {'U': U, 'VH': VH, 'err': err}


class VariationalApplyMPO(VariationalCompression):
    """Variational compression for applying an MPO to an MPS (in place).

    To apply an MPO `U_MPO` to an MPS `psi`, use
    ``VariationalApplyMPO(psi, U_MPO, options).run()``.

    The goal is to find a new MPS `phi` (with `N` tensors) which is optimally close
    to ``U_MPO|psi>``, i.e. it is normalized and maximizes ``| <phi|U_MPO|psi> |^2``.
    The network for this (with `M` tensors for `psi`) is given by


        |     .-------M[0]----M[1]----M[2]---- ...  ----.
        |     |       |       |       |                 |
        |     LP[0]---W[0]----W[1]----W[2]---- ...  --- RP[-1]
        |     |       |       |       |                 |
        |     .-------N[0]*---N[1]*---N[2]*--- ...  ----.

    Here `LP` and `RP` are the environments with partial contractions,
    see also :class:`~tenpy.networks.mpo.MPOEnvironment`.
    This algorithms sweeps through the sites, updating 2 `N` tensors in each :meth:`update_local`,
    say on sites `i0` and `i1` = `i0` +1. We need to maximize::

        |     .-------M[i0]---M[i1]---.
        |     |       |       |       |
        |     LP[i0]--W[i0]---W[i1]---RP[i1]
        |     |       |       |       |
        |     .-------N[i0]*--N[i1]*--.

    The optimal solution is given by::

        |                                     .-------M[i0]---M[i1]---.
        |   ---N[i0]---N[i1]---               |       |       |       |
        |      |       |          = SVD of    LP[i0]--W[i0]---W[i1]---RP[i1]
        |                                     |       |       |       |
        |                                     .-----                --.


    Parameters
    ----------
    psi : :class:`~tenpy.networks.mps.MPS`
        The state to which
    U_MPO : :class:`~tenpy.networks.mpo.MPO`
        MPO to be applied to the state.
    options : dict
        See :cfg:config:`VariationalCompression`.
    **kwargs :
        Further keyword arguments as described in the :class:`Sweep` class.

    Options
    -------
    .. cfg:config :: VariationalApplyMPO
        :include: VariationalCompression


    Attributes
    ----------
    renormalize : list
        Used to keep track of renormalization in the last sweep for `psi.norm`.
    """
    EffectiveH = TwoSiteH

    def __init__(self, psi, U_MPO, options, **kwargs):
        Sweep.__init__(self, psi, U_MPO, options, **kwargs)
        self.renormalize = [None] * (psi.L - int(psi.finite))

    def init_env(self, U_MPO, resume_data=None, orthogonal_to=None):
        """Initialize the environment.

        Parameters
        ----------
        U_MPO : :class:`~tenpy.networks.mpo.MPO`
            The MPO to be applied to the sate.
        resume_data : dict
            May contain `init_env_data`.
        orthogonal_to :
            Ignored.
        """
        if resume_data is None:
            resume_data = {}
        init_env_data = resume_data.get("init_env_data", {})
        old_psi = self.psi.copy()
        start_env_sites = 0 if self.psi.finite else self.psi.L
        start_env_sites = self.options.get("start_env_sites", start_env_sites)
        if start_env_sites is not None:
            init_env_data['start_env_sites'] = start_env_sites
        # note: we need explicit `start_env_sites` since `bra` != `ket`, so we can't converge
        # with MPOTransferMatrix.find_init_LP_RP
        self.env = MPOEnvironment(self.psi, U_MPO, old_psi, **init_env_data)
        self.reset_stats()

    def update_local(self, _, optimize=True):
        """Perform local update.

        This simply contracts the environments and `theta` from the `ket` to get an updated
        `theta` for the bra `self.psi` (to be changed in place).
        """
        i0 = self.i0
        self.make_eff_H()
        th = self.env.ket.get_theta(i0, n=2)  # ket is old psi
        th = self.eff_H.combine_theta(th)
        th = self.eff_H.matvec(th)
        if not self.eff_H.combine:
            th = th.combine_legs([['vL', 'p0'], ['p1', 'vR']], qconj=[+1, -1])
        return self.update_new_psi(th)<|MERGE_RESOLUTION|>--- conflicted
+++ resolved
@@ -147,10 +147,6 @@
         data['init_env_data'] = self.env.get_initialization_data()
         if not sequential_simulations:
             data['sweeps'] = self.sweeps
-<<<<<<< HEAD
-        if self.ortho_to_envs:
-            data['orthogonal_to'] = [e.ket for e in self.ortho_to_envs]
-=======
             if len(self.ortho_to_envs) > 0:
                 if self.bc == 'finite':
                     data['orthogonal_to'] = [e.ket for e in self.ortho_to_envs]
@@ -158,7 +154,6 @@
                     # need the environments as well
                     data['orthogonal_to'] = [e.get_initialization_data(include_ket=True)
                                             for e in self.ortho_to_envs]
->>>>>>> ba4899b4
         return data
 
     @property
@@ -783,7 +778,7 @@
                   self.RP.get_leg('vL').ind_len)
         if combine:
             self.combine_Heff(env)
-    
+
     @classmethod
     def from_LP_W0_RP(cls, LP, W0, RP, i0=0, combine=False, move_right=True):
         self = cls.__new__(cls)
