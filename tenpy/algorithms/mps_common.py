"""'Sweep' algorithm and effective Hamiltonians.

Many MPS-based algorithms use a 'sweep' structure, wherein local updates are
performed on the MPS tensors sequentially, first from left to right, then from
right to left. This procedure is common to DMRG, TDVP, MPO-based time evolution,
etc.

Another common feature of these algorithms is the use of an effective local
Hamiltonian to perform the local updates. The most prominent example of this is
probably DMRG, where the local MPS object is optimized with respect to the rest
of the MPS-MPO-MPS network, the latter forming the effective Hamiltonian.

The :class:`Sweep` class attempts to generalize as many aspects of 'sweeping'
algorithms as possible. :class:`EffectiveH` and its subclasses implement the
effective Hamiltonians mentioned above. Currently, effective Hamiltonians for
1-site and 2-site optimization are implemented.

The :class:`VariationalCompression` and :class:`VariationalApplyMPO`
implemented here also directly use the :class:`Sweep` class.
"""
# Copyright 2018-2023 TeNPy Developers, GNU GPLv3

from .algorithm import Algorithm
from ..linalg.sparse import NpcLinearOperator, SumNpcLinearOperator, OrthogonalNpcLinearOperator
from ..networks.mpo import MPOEnvironment
from ..networks.mps import MPSEnvironment, MPS
from .truncation import svd_theta, TruncationError
from ..linalg import np_conserved as npc
import numpy as np
import time
import warnings
import copy
import itertools
import logging

logger = logging.getLogger(__name__)

__all__ = [
    'Sweep',
    'EffectiveH',
    'OneSiteH',
    'TwoSiteH',
    'ZeroSiteH',
    'DummyTwoSiteH',
    'VariationalCompression',
    'VariationalApplyMPO'
]


class Sweep(Algorithm):
    r"""Prototype class for a 'sweeping' algorithm.

    This is a base class, intended to cover common procedures in all algorithms that 'sweep'
    left-right over the MPS (for infinite MPS: over the MPS unit cell).
    Examples for such algorithms are DMRG, TDVP, and variational compression.

    Parameters
    ----------
    psi, model, options, **kwargs:
        Other parameters as described in :class:`~tenpy.algorithms.algorithm.Algorithm`.
    orthogonal_to : None | list of :class:`~tenpy.networks.mps.MPS` | list of dict
        States to orthogonalize against, see :meth:`init_env`.

    Options
    -------
    .. cfg:config :: Sweep
        :include: Algorithm

        combine : bool
            Whether to combine legs into pipes. This combines the virtual and
            physical leg for the left site (when moving right) or right side
            (when moving left) into pipes. This reduces the overhead of
            calculating charge combinations in the contractions, but one
            :meth:`matvec` is formally more expensive,
            :math:`O(2 d^3 \chi^3 D)`.
        lanczos_params : dict
            Lanczos parameters as described in :cfg:config:`Lanczos`.

    Attributes
    ----------
    EffectiveH : class
        Class attribute; a subclass of :class:`~tenpy.algorithms.mps_common.EffectiveH`.
        It's length attribute determines how many sites are optimized/updated at once,
        see also :attr:`n_optimize`.
    E_trunc_list : list
        List of truncation energies throughout a sweep.
    env : :class:`~tenpy.networks.mpo.MPOEnvironment`
        Environment for contraction ``<psi|H|psi>``.
    finite : bool
        Whether the MPS boundary conditions are finite (True) or infinite (False)
    i0 : int
        Only set during sweep.
        Left-most of the `EffectiveH.length` sites to be updated in :meth:`update_local`.
    move_right : bool
        Only set during sweep.
        Whether the next `i0` of the sweep will be right or left of the current one.
    update_LP_RP : (bool, bool)
        Only set during a sweep, see :meth:`get_sweep_schedule`.
        Indicates whether it is necessary to update the `LP` and `RP` in :meth:`update_env`.
    ortho_to_envs : list of :class:`~tenpy.networks.mps.MPSEnvironment`
        List of environments ``<psi|psi_ortho>``, where `psi_ortho` is an MPS to orthogonalize
        against.
    shelve : bool
        If a simulation runs out of time (`time.time() - start_time > max_seconds`), the run will
        terminate with `shelve = True`.
    sweeps : int
        The number of sweeps already performed.
    S_inv_cutoff : float
        Cutoff for singular values when taking inverses of them is required.
    time0 : float
        Time marker for the start of the run.
    trunc_err_list : list
        List of truncation errors from the last sweep.
    chi_list : dict | ``None``
        A dictionary to gradually increase the `chi_max` parameter of `trunc_params`.
        See :cfg:option:`Sweep.chi_list`
    """
    def __init__(self, psi, model, options, *, orthogonal_to=None, **kwargs):
        if not hasattr(self, "EffectiveH"):
            raise NotImplementedError("Subclass needs to set EffectiveH")
        super().__init__(psi, model, options, **kwargs)
        options = self.options

        self.combine = options.get('combine', False)
        self.finite = self.psi.finite
        self.S_inv_cutoff = 1.e-15
        self.lanczos_params = options.subconfig('lanczos_params')

        self.env = None
        self.ortho_to_envs = []
        self.init_env(model, resume_data=self.resume_data, orthogonal_to=orthogonal_to)
        self.i0 = 0
        self.move_right = True
        self.update_LP_RP = (True, False)

    @property
    def engine_params(self):
        warnings.warn("renamed self.engine_params -> self.options", FutureWarning, stacklevel=2)
        return self.options

    @property
    def _all_envs(self):
        return [self.env] + self.ortho_to_envs

    def get_resume_data(self, sequential_simulations=False):
        data = super().get_resume_data(sequential_simulations)
        data['init_env_data'] = self.env.get_initialization_data()
        if not sequential_simulations:
            data['sweeps'] = self.sweeps
            if len(self.ortho_to_envs) > 0:
                if self.psi.bc == 'finite':
                    data['orthogonal_to'] = [e.ket for e in self.ortho_to_envs]
                else:
                    # need the environments as well
                    data['orthogonal_to'] = [e.get_initialization_data(include_ket=True)
                                            for e in self.ortho_to_envs]
        return data

    @property
    def n_optimize(self):
        """The number of sites to be optimized at once.

        Indirectly set by the class attribute :attr:`EffectiveH` and it's `length`.
        For example, :class:`~tenpy.algorithms.dmrg.TwoSiteDMRGEngine` uses the
        :class:`~tenpy.algorithms.mps_common.TwoSiteH` and hence has ``n_optimize=2``,
        while the :class:`~tenpy.algorithms.dmrg.SingleSiteDMRGEngine` has ``n_optimize=1``.
        """
        return self.EffectiveH.length

    def init_env(self, model=None, resume_data=None, orthogonal_to=None):
        """(Re-)initialize the environment.

        This function is useful to (re-)start a Sweep with a slightly different
        model or different (engine) parameters.
        Note that we assume that we still have the same `psi`.
        Calls :meth:`reset_stats`.

        Parameters
        ----------
        model : :class:`~tenpy.models.MPOModel`
            The model representing the Hamiltonian for which we want to find the ground state.
            If ``None``, keep the model used before.
        resume_data : None | dict
            Given when resuming a simulation, as returned by :meth:`get_resume_data`.
            Can contain another dict under the key `init_env_data`; the contents of
            `init_env_data` get passed as keyword arguments to the environment initialization.
        orthogonal_to : None | list of :class:`~tenpy.networks.mps.MPS` | list of dict
            List of other matrix product states to orthogonalize against.
            Instead of just the state, you can specify a dict with the state as `ket`
            and further keyword arguments for initializing the
            :class:`~tenpy.networks.mps.MPSEnvironment`; the :attr:`psi` to be optimized is
            used as `bra`.
            Works only for finite or segment MPS; for infinite MPS it must be `None`.
            This can be used to find (a few) excited states as follows.
            First, run DMRG to find the ground state,
            and then run DMRG again while orthogonalizing against the ground state,
            which yields the first excited state (in the same symmetry sector), and so on.
            Note that ``resume_data['orthogonal_to']`` takes precedence over the argument.

        Options
        -------
        .. deprecated :: 0.6.0
            Options `LP`, `LP_age`, `RP` and `RP_age` are now collected in a dictionary
            `init_env_data` with different keys `init_LP`, `init_RP`, `age_LP`, `age_RP`

        .. deprecated :: 0.8.0
            Instead of passing the `init_env_data` as a option, it should be passed
            as dict entry of `resume_data`.

        .. cfg:configoptions :: Sweep

            init_env_data : dict
                Dictionary as returned by ``self.env.get_initialization_data()`` from
                :meth:`~tenpy.networks.mpo.MPOEnvironment.get_initialization_data`.
                Deprecated, use the `resume_data` function/class argument instead.
            orthogonal_to : list of :class:`~tenpy.networks.mps.MPS`
                Deprecated in favor of the `orthogonal_to` function argument (forwarded from the
                class argument) with the same effect.
            start_env : int
                Number of sweeps to be performed without optimization to update the environment.

        Raises
        ------
        ValueError
            If the engine is re-initialized with a new model, which legs are incompatible with
            those of hte old model.
        """
        H = model.H_MPO if model is not None else self.env.H
        # extract `init_env_data` from options or previous env
        if resume_data is None:
            resume_data = {}
        if 'init_env_data' in self.options:
            warnings.warn("put init_env_data in resume_data instead of options!", FutureWarning)
            resume_data.setdefault('init_env_data', self.options['init_env_data'])
        init_env_data = {}
        if self.env is not None and self.psi.bc != 'finite':
            # reuse previous environments.
            # if legs are incompatible, MPOEnvironment.init_first_LP_last_RP will regenerate
            init_env_data = self.env.get_initialization_data()
        init_env_data = resume_data.get('init_env_data', init_env_data)
        if not self.psi.finite and init_env_data and \
                self.options.get('chi_list', None) is not None:
            warnings.warn("Re-using environment with `chi_list` set! Do you want this?")
        replaced = [('LP', 'init_LP'), ('LP_age', 'age_LP'), ('RP', 'init_RP'),
                    ('RP_age', 'age_RP')]
        if any([key_old in self.options for key_old, _ in replaced]):
            warnings.warn("Deprecated options LP/RP/LP_age/RP_age: collected in `init_env_data`",
                          FutureWarning)
            for key_old, key_new in replaced:
                if key_old in self.options:
                    init_env_data[key_new] = self.options[key_old]

        # actually initialize the environment
        if self.env is None:
            cache = self.cache.create_subcache('env')
        else:
            cache = self.env.cache  # re-initialize and reuse the cache!
            cache.clear()  # remove old entries which might no longer be valid
        self.env = MPOEnvironment(self.psi, H, self.psi, cache=cache, **init_env_data)
        self._init_ortho_to_envs(orthogonal_to, resume_data)

        self.reset_stats(resume_data)

        # initial sweeps of the environment (without mixer)
        if not self.finite:
            start_env = self.options.get('start_env', 1)
            self.environment_sweeps(start_env)

    def _init_ortho_to_envs(self, orthogonal_to, resume_data):
        # (re)initialize ortho_to_envs
        if 'orthogonal_to' in self.options:
            warnings.warn(
                "Deprecated `orthogonal_to` in dmrg options: instead give "
                "`orthogonal_to` as keyword to the Algorithm class.", FutureWarning)
            assert orthogonal_to is None
            orthogonal_to = self.options['orthogonal_to']
        if 'orthogonal_to' in resume_data:
            orthogonal_to = resume_data['orthogonal_to']  # precedence for resume_data!

        if orthogonal_to:
            if not self.finite:
                raise ValueError("Can't orthogonalize for infinite MPS: overlap not well defined.")
            logger.info("got %d states to orthogonalize against", len(orthogonal_to))
            self.ortho_to_envs = []
            for i, ortho in enumerate(orthogonal_to):
                if isinstance(ortho, dict):
                    self.ortho_to_envs.append(MPSEnvironment(self.psi, **ortho))
                else:
                    self.ortho_to_envs.append(MPSEnvironment(self.psi, ortho))
        # done

    def reset_stats(self, resume_data=None):
        """Reset the statistics. Useful if you want to start a new Sweep run.

        This method is expected to be overwritten by subclass, and should then define
        self.update_stats and self.sweep_stats dicts consistent with the statistics generated by
        the algorithm particular to that subclass.

        Parameters
        ----------
        resume_data : dict
            Given when resuming a simulation, as returned by :meth:`get_resume_data`.
            Here, we read out the `sweeps`.

        Options
        -------
        .. deprecated : 0.9
            sweep_0 : int
                Number of sweeps that have already been performed.
                Pass as ``resume_data['sweeps']`` instead.

        .. cfg:configoptions :: Sweep

            chi_list : None | dict(int -> int)
                By default (``None``) this feature is disabled.
                A dict allows to gradually increase the `chi_max`.
                An entry `at_sweep: chi` states that starting from sweep `at_sweep`,
                the value `chi` is to be used for ``trunc_params['chi_max']``.
                For example ``chi_list={0: 50, 20: 100}`` uses ``chi_max=50`` for the first
                20 sweeps and ``chi_max=100`` afterwards.
        """
        self.sweeps = 0
        if 'sweep_0' in self.options:
            warnings.warn("Deprecated sweep_0 option: set as resume_data['sweep'] instead.",
                          FutureWarning)
            self.sweeps = self.options['sweep_0']
        if resume_data is not None and 'sweeps' in resume_data:
            self.sweeps = resume_data['sweeps']
        self.shelve = False
        self.chi_list = self.options.get('chi_list', None)
        self.qramp_list = self.options.get('qramp_list', None)
        self.qramp_op = self.options.get('qramp_op', None)
        if self.chi_list is not None:
            done = [k for k in self.chi_list.keys() if k < self.sweeps]
            if len(done) > 0:
                chi_max = self.chi_list[max(done)]
                self.trunc_params['chi_max'] = chi_max
                logger.info("Setting chi_max=%d", chi_max)
        self.time0 = time.time()

    def environment_sweeps(self, N_sweeps):
        """Perform `N_sweeps` sweeps without optimization to update the environment.

        Parameters
        ----------
        N_sweeps : int
            Number of sweeps to run without optimization
        """
        if N_sweeps <= 0:
            return
        logger.info("start environment_sweep")
        for k in range(N_sweeps):
            self.sweep(optimize=False, use_ramp=False)

    def sweep(self, optimize=True, use_ramp=True):
        """One 'sweep' of a sweeper algorithm.

        Iteratate over the bond which is optimized, to the right and
        then back to the left to the starting point.
        If optimize=False, don't actually diagonalize the effective hamiltonian,
        but only update the environment.

        Parameters
        ----------
        optimize : bool, optional
            Whether we actually optimize to find the ground state of the effective Hamiltonian.
            (If False, just update the environments).
        use_ramp : bool, optional
            Whether we insert any ramp operators to potentially change quantum numbers
            (If False, skip any operator insertions).

        Returns
        -------
        max_trunc_err : float
            Maximal truncation error introduced.
        """
        self._resume_psi = None  # if we had a separate _resume_psi previously, it's now invalid!
        self.E_trunc_list = []
        self.trunc_err_list = []
        schedule = self.get_sweep_schedule()
        qramp_schedule = self.get_qramp_schedule(use_ramp)
        next_qramp=next(qramp_schedule)[0]
        #print ("next_qramp=",next_qramp)

        if optimize and self.chi_list is not None:
            new_chi_max = self.chi_list.get(self.sweeps, None)
            if new_chi_max is not None:
                logger.info("Setting chi_max=%d", new_chi_max)
                self.trunc_params['chi_max'] = new_chi_max

        # the actual sweep
        for i0, move_right, update_LP_RP in schedule:
            self.i0 = i0
            self.move_right = move_right
            self.update_LP_RP = update_LP_RP
            logger.info(f"in sweep: i0 = {i0}")
            #logger.info("next_qramp[0]={} , next_qramp[1]={}".format(next_qramp[0], next_qramp[1]))
            self._cache_optimize()
            logger.debug(f"in sweep: i0 ={i0}")
            # --------- the main work --------------
<<<<<<< HEAD
            if (next_qramp[0]==self.i0) and (next_qramp[1]==self.move_right):
                logger.info("Inserting qramp operator at sweep %d with values: %r ", self.sweeps, next_qramp)
                theta = self.prepare_update_with_ramp(next_qramp[2])
                next_qramp=next(qramp_schedule)[0]
                #print ("next_qramp=",next_qramp)
            else:
                theta = self.prepare_update()
=======
            theta = self.prepare_update_local()
>>>>>>> 3db87cb7
            update_data = self.update_local(theta, optimize=optimize)
            self.update_env(**update_data)
            self.post_update_local(**update_data)
            self.free_no_longer_needed_envs()

        if optimize:  # count optimization sweeps
            self.sweeps += 1
        return np.max(self.trunc_err_list)

    def get_sweep_schedule(self):
        """Define the schedule of the sweep.

        One 'sweep' is a full sequence from the leftmost site to the right and back.

        Returns
        -------
        schedule : iterable of (int, bool, (bool, bool))
            Schedule for the sweep. Each entry is ``(i0, move_right, (update_LP, update_RP))``,
            where `i0` is the leftmost of the ``self.EffectiveH.length`` sites to be updated in
            :meth:`update_local`, `move_right` indicates whether the next `i0` in the schedule is
            right (`True`) of the current one, and `update_LP`, `update_RP` indicate
            whether it is necessary to update the `LP` and `RP` of the environments.
        """
        # warning: set only those `LP` and `RP` to True, which can/will be used later again
        # otherwise, the assumptions in :meth:`free_no_longer_needed_envs` will not hold,
        # and you need to update that method as well!
        L = self.psi.L
        n = self.EffectiveH.length
        if self.finite:
            assert L > n
            i0s = list(range(0, L - n)) + list(range(L - n, 0, -1))
            move_right = [True] * (L - n) + [False] * (L - n)
            update_LP_RP = [[True, False]] * (L - n) + [[False, True]] * (L - n)
        elif n == 2:
            assert L >= 2
            i0s = list(range(0, L)) + list(range(L, 0, -1))
            move_right = [True] * L + [False] * L
            update_LP_RP = [[True, True]] * 2 + [[True, False]] * (L-2) + \
                           [[True, True]] * 2 + [[False, True]] * (L-2)
        elif n == 1:
            i0s = list(range(0, L)) + list(range(L, 0, -1))
            move_right = [True] * L + [False] * L
            update_LP_RP = [[True, True]] + [[True, False]] * (L-1) + \
                           [[True, True]] + [[False, True]] * (L-1)
        else:
            assert False, "n_optimize is neither 1 nor 2!?"
        return zip(i0s, move_right, update_LP_RP)

    def _decode_i0_location(self, i0, move_right, op):
        """Can generate a random site if i0 is 'r' or 'R', or else, take sites module MPS unit cell.
        If i0 is outside the simulation cell, will translate into relevant location either forwards or backwards within cell."""
        if (i0 =='r' or i0 =='R'):
        	i0=randrange(2*self.psi.L)
        i0=int(i0)
        change_direction=(i0 // self.psi.L) % 2
        if (change_direction):
            return (i0%self.psi.L, not move_right, op)
        else:
            return (i0%self.psi.L, move_right, op)

    def _fill_event(self, event):
        """Make sure event is a list with three entries [i0, move_right, ops]"""
        l0=len(event)
        if self.qramp_op is not None:
        	if l0<1:
        	    event.append(0)
        	if l0<2:
        	    event.append(True)
        	if l0<3:
        	    event.append(self.qramp_op)
        else:
            raise ValueError("Attention: option 'qramp_op' needs to be set if no operators given to qramp_list - no operator added at sweep ",self.sweeps)


    def get_qramp_schedule(self, use_ramp=True):
        """Define any required events for ramping the quantum number during the next sweep.
		Returns
		-------
		schedule : iterator of (int, bool, (operator_name))
			Schedule for ramp events. Each event is described by a set of
			``(i0, move_right, (operator_name))``,
			where `i0` is the leftmost of the ``self.EffectiveH.length`` sites to be updated in
			:meth:`update_local`, `move_right` indicates whether the update should be made while moving to the right (`True`) or to the left (`False`),
			and operator_name designates the operator to be applied to the local theta prior to optimization.
			You can specify all operators known to the sites as a string. If several operators separated by a comma are listed,
			these will be split into separate ramp events during the same sweep.

		Parameters
        ----------

		use_ramp : bool
		    (optional) flag indicating if operators should be inserted or not.
		Input: defined my options.ramp_op and options.qramp
        """
        terms=[]
        next_events=None
        # possible extension: could make this suitable to generate multiple ramp events during a sweep
        if use_ramp and self.qramp_list is not None:
        	next_events = self.qramp_list.get(self.sweeps, None)
        if next_events is not None:
            # turn next_events into list of lists, if not already.
             if len(next_events)>1:
                 if (type(next_events[0])!=type([])):
                     next_events=[next_events]
             else:
                 next_events=[next_events]
             for next_event in next_events:
                 if len(next_event)< 3: # allowing flexible syntax
                     self._fill_event(next_event)
                 if type(next_event[2])==type(""):
                     ops=next_event[2].split(',')
                 else:
                     ops=[next_event[2]]
                 for op in ops:
                    terms.append(self._decode_i0_location(next_event[0], next_event[1], op))
        terms.sort(key=lambda x: (x[1]==True)* x[0]+(x[1]==False)*(2*self.psi.L-x[0])) # make sure terms appear sorted in MPS order
        # add a dummy entry to the end of the list enabling to call next on iterator until last relevant element reached
        if (len(terms)>0):
            logger.info("qramp terms for sweep %d are: %r", self.sweeps, terms)
        terms.append([-1, True, 'None'])
        return zip(terms)

    def prepare_update(self):
        """Prepare everything algorithm-specific to perform a local update."""
        pass  # should usually be overridden by subclasses
        
    def prepare_update_with_ramp(self, qramp_op):
    	"""Prepare everything algorithm-specific to perform a local update and change the local wave function."""
    	print ("prepare_update_with_ramp not defined - Ignoring Ramp called at i0=",self.i0, " move_right=",self.move_right," in sweep ",self.sweeps, " with operator ", qramp_op)
    	return self.prepare_update()

    def update_local(self, theta, **kwargs):
        """Perform algorithm-specific local update."""
        raise NotImplementedError("needs to be overridden by subclass")
    def _cache_optimize(self):
        """call ``env.cache_optimize`` to preload next env tensors and avoid unncessary reads."""
        i0 = self.i0
        move_right = self.move_right
        if self.n_optimize == 2:
            kwargs = {
                'short_term_LP': [i0, i0 + 1],
                'short_term_RP': [i0, i0 + 1],
            }
            if move_right:
                kwargs['preload_RP'] = i0 + 2
            else:
                kwargs['preload_LP'] = i0 - 1
        elif self.n_optimize == 1:
            if move_right:
                kwargs = {
                    'short_term_LP': [i0, i0 + 1],
                    'short_term_RP': [i0],
                    'preload_RP': i0 + 1,
                }
            else:
                kwargs = {
                    'short_term_LP': [i0],
                    'short_term_RP': [i0 - 1, i0],
                    'preload_LP': i0 - 1,
                }
        else:
            raise ValueError(f"unexpected `n_optimize` = {self.n_optimize!r}")
        for env in self._all_envs:
            env.cache_optimize(**kwargs)

    def prepare_update_local(self):
        """Prepare `self` for calling :meth:`update_local`.

        Returns
        -------
        theta : :class:`~tenpy.linalg.np_conserved.Array`
            Current best guess for the ground state, which is to be optimized.
            Labels are ``'vL', 'p0', 'p1', 'vR'``, or combined versions of it (if `self.combine`).
            For single-site DMRG, the ``'p1'`` label is missing.
        """
        self.make_eff_H()  # self.eff_H represents tensors LP, W0, RP
        # make theta
        theta = self.psi.get_theta(self.i0, n=self.n_optimize, cutoff=self.S_inv_cutoff)
        theta = self.eff_H.combine_theta(theta)
        return theta

    def make_eff_H(self):
        """Create new instance of `self.EffectiveH` at `self.i0` and set it to `self.eff_H`."""
        self.eff_H = self.EffectiveH(self.env, self.i0, self.combine, self.move_right)
        # note: this order of wrapping is most effective.
        if hasattr(self.env, 'H') and self.env.H.explicit_plus_hc:
            self.eff_H = SumNpcLinearOperator(self.eff_H, self.eff_H.adjoint())
        if len(self.ortho_to_envs) > 0:
            self._wrap_ortho_eff_H()

    def _wrap_ortho_eff_H(self):
        assert len(self.ortho_to_envs) > 0
        ortho_vecs = []
        i0 = self.i0
        for o_env in self.ortho_to_envs:
            # environments are of form <psi|ortho>
            theta = o_env.ket.get_theta(i0, n=self.eff_H.length)
            LP = o_env.get_LP(i0, store=True)
            RP = o_env.get_RP(i0 + self.eff_H.length - 1, store=True)
            theta = npc.tensordot(LP, theta, axes=('vR', 'vL'))
            theta = npc.tensordot(theta, RP, axes=('vR', 'vL'))
            theta.ireplace_labels(['vR*', 'vL*'], ['vL', 'vR'])
            if self.eff_H.combine:
                theta = self.eff_H.combine_theta(theta)
            theta.itranspose(self.eff_H.acts_on)
            ortho_vecs.append(theta)
        self.eff_H = OrthogonalNpcLinearOperator(self.eff_H, ortho_vecs)

    def update_local(self, theta, **kwargs):
        """Perform algorithm-specific local update.

        For two-site algorithms with :attr:`n_optimize` = 2, this always optimizes the
        sites :attr:`i0` and `i0` + 1.
        For single-site algorithms, the effective H only acts on site `i0`, but afterwards it
        also updates the bond to the *right* if :attr:`move_right` is True,
        or the bond to the left if :attr:`move_right` is False.
        Since the svd for truncation gives tensors to be multiplied into the tensors on both sides
        of the bond, tensors of two sites are updated even for single-site algorithms:
        when right-moving, site `i0` + 1 is also updated; site `i0` - 1 when left-moving.

        Parameters
        ----------
        theta : :class:`~tenpy.linalg.np_conserved.Array`
            Local single- or two-site wave function, as returned by :meth:`prepare_update_local`.

        Returns
        -------
        update_data : dict
            Data to be processed by :meth:`update_env` and :meth:`post_update_local`,
            e.g. containing the truncation error as `err`.
            If :attr:`combine` is set, it should also contain the `U` and `VH` from the SVD.
        """
        raise NotImplementedError("needs to be overridden by subclass")

    def update_env(self, **update_data):
        """Update the left and right environments after an update of the state.

        Parameters
        ----------
        **update_data :
            Whatever is returned by :meth:`update_local`.
        """
        i_L, i_R = self._update_env_inds()  # left and right updated sites
        all_envs = self._all_envs
        for env in all_envs:
            # clean up the updated center bond
            env.del_LP(i_R)
            env.del_RP(i_L)
        # possibly recalculated updated center bonds
        update_LP, update_RP = self.update_LP_RP
        if update_LP:
            self.eff_H.update_LP(self.env, i_R, update_data['U'])  # possibly optimized
            for env in self.ortho_to_envs:
                env.get_LP(i_R, store=True)
        if update_RP:
            self.eff_H.update_RP(self.env, i_L, update_data['VH'])  # possibly optimized
            for env in self.ortho_to_envs:
                env.get_RP(i_L, store=True)

    def _update_env_inds(self):
        n = self.n_optimize  # = 1 or 2
        move_right = self.move_right
        if n == 2 or move_right:
            i_L = self.i0
            i_R = self.i0 + 1
        else:  # n == 1 and left moving
            i_L = self.i0 - 1
            i_R = self.i0
        return i_L, i_R

    def post_update_local(self, err, **update_data):
        """Algorithm-specific actions to be taken after local update.

        An example would be to collect statistics.
        """
        self.trunc_err_list.append(err.eps)

    def free_no_longer_needed_envs(self):
        """Remove no longer needed environments after an update.

        This allows to minimize the number of environments to be kept.
        For large MPO bond dimensions, these environments are by far the biggest part in memory,
        so this is a valuable optimiztion to reduce memory requirements.
        """
        i_L, i_R = self._update_env_inds()  # left and right updated site
        # envs between `i_L` and `i_R` where already deleted and updated in `update_env`
        i0 = self.i0
        n = self.n_optimize
        update_LP, update_RP = self.update_LP_RP
        all_envs = self._all_envs
        if n == 2:
            if update_RP:
                # growing right environment: will update (i_L-1, i_L) in future
                # so current LP[i_L] is useless
                for env in all_envs:
                    env.del_LP(i_L)
            if update_LP:
                # growing left environment: will update (i_R, i_R + 1) in future
                # so current RP[i_R] is useless
                for env in all_envs:
                    env.del_RP(i_R)
        elif n == 1:
            if self.move_right and update_RP:
                # will update site i_L coming from the left in the future
                # so current LP[i_L] is useless
                for env in all_envs:
                    env.del_LP(i_L)
            elif not self.move_right and update_LP:
                # will update site i_R coming from the right in the future
                # so current RP[i_R] is useless
                for env in all_envs:
                    env.del_RP(i_R)
        else:
            assert False, "n_optimize != 1, 2"
        self.eff_H = None  # free references to environments held by eff_H
        # done


class EffectiveH(NpcLinearOperator):
    """Prototype class for local effective Hamiltonians used in sweep algorithms.

    As an example, the local effective Hamiltonian for a two-site (DMRG) algorithm
    looks like::

            |        .---       ---.
            |        |    |   |    |
            |       LP----H0--H1---RP
            |        |    |   |    |
            |        .---       ---.

    where ``H0`` and ``H1`` are MPO tensors.

    Parameters
    ----------
    env : :class:`~tenpy.networks.mpo.MPOEnvironment`
        Environment for contraction ``<psi|H|psi>``.
    i0 : int
        Index of left-most site it acts on.
    combine : bool, optional
        Whether to combine legs into pipes as far as possible. This reduces the overhead of
        calculating charge combinations in the contractions.
    move_right : bool, optional
        Whether the sweeping algorithm that calls for an `EffectiveH` is moving to the right.

    Attributes
    ----------
    length : int
        Number of (MPS) sites the effective hamiltonian covers. NB: Class attribute.
    i0 : int
        Index of left-most site it acts on.
    dtype : np.dtype
        The data type of the involved arrays.
    N : int
        Contracting `self` with :meth:`as_matrix` will result in an `N`x`N` matrix .
    acts_on : list of str
        Labels of the state on which `self` acts. NB: class attribute.
        Overwritten by normal attribute, if `combine`.
    combine : bool
        Whether to combine legs into pipes as far as possible. This reduces the overhead of
        calculating charge combinations in the contractions.
    move_right : bool
        Whether the sweeping algorithm that calls for an `EffectiveH` is moving to the right.
    """
    length = None
    acts_on = None

    def __init__(self, env, i0, combine=False, move_right=True):
        raise NotImplementedError("This function should be implemented in derived classes")

    def combine_theta(self, theta):
        """Combine the legs of `theta`, such that it fits to how we combined the legs of `self`.

        Parameters
        ----------
        theta : :class:`~tenpy.linalg.np_conserved.Array`
            Wave function to apply the effective Hamiltonian to, with uncombined legs.

        Returns
        -------
        theta : :class:`~tenpy.linalg.np_conserved.Array`
            Wave function with labels as given by `self.acts_on`.
        """
        raise NotImplementedError("This function should be implemented in derived classes")

    def update_LP(self, env, i, U=None):
        """Equivalent to ``env.get_LP(i, store=True)``; optimized for `combine`.

        Parameters
        ----------
        env : :class:`~tenpy.networks.mpo.MPOEnvironment`
            The same environment as given during class initialization.
        i : int
            We update the part left of site `i`.
            Can optimize if `i` == :attr:`i0` and :attr:`combine` is True.
        U : None | :class:`~tenpy.linalg.np_conserved.Array`
            The tensor on the left-most site `self` acts on, with combined legs after SVD.
            Only used if trying to optimize.
        """
        # non-optimized case
        env.get_LP(i, store=True)

    def update_RP(self, env, i, VH=None):
        """Equivalent to ``env.get_RP(i, store=True)``; optimized for `combine`.

        Parameters
        ----------
        env : :class:`~tenpy.networks.mpo.MPOEnvironment`
            The same environment as given during class initialization.
        i : int
            We update the part right of site `i`.
            Can optimize if `i` == :attr:`i0` + 2 - :attr:`length` and :attr:`combine` is True.
        U : None | :class:`~tenpy.linalg.np_conserved.Array`
            The tensor on the right-most site `self` acts on, with combined legs after SVD.
            Only used if trying to optimize.
        """
        # non-optimized case
        env.get_RP(i, store=True)


class OneSiteH(EffectiveH):
    r"""Class defining the one-site effective Hamiltonian for Lanczos.

    The effective one-site Hamiltonian looks like this::

            |        .---    ---.
            |        |    |     |
            |       LP----W0----RP
            |        |    |     |
            |        .---    ---.

    If `combine` is True, we define either `LHeff` as contraction of `LP` with `W` (in the case
    `move_right` is True) or `RHeff` as contraction of `RP` and `W`.

    Parameters
    ----------
    env : :class:`~tenpy.networks.mpo.MPOEnvironment`
        Environment for contraction ``<psi|H|psi>``.
    i0 : int
        Index of the active site if length=1, or of the left-most active site if length>1.
    combine : bool
        Whether to combine legs into pipes. This combines the virtual and
        physical leg for the left site (when moving right) or right side (when moving left)
        into pipes. This reduces the overhead of calculating charge combinations in the
        contractions, but one :meth:`matvec` is formally more expensive, :math:`O(2 d^3 \chi^3 D)`.
        Is originally from the wo-site method; unclear if it works well for 1 site.
    move_right : bool
        Whether the the sweep is moving right or left for the next update.

    Attributes
    ----------
    length : int
        Number of (MPS) sites the effective hamiltonian covers.
    acts_on : list of str
        Labels of the state on which `self` acts. NB: class attribute.
        Overwritten by normal attribute, if `combine`.
    combine, move_right : bool
        See above.
    LHeff, RHeff : :class:`~tenpy.linalg.np_conserved.Array`
        Only set if :attr:`combine`, and only one of them depending on :attr:`move_right`.
        If `move_right` was True, `LHeff` is set with labels ``'(vR*.p0)', 'wR', '(vR.p0*)'``
        for bra, MPO, ket; otherwise `RHeff` is set with labels ``'(p0*.vL)', 'wL', '(p0, vL*)'``
    LP, W0, RP : :class:`~tenpy.linalg.np_conserved.Array`
        Tensors making up the network of `self`.
    """
    length = 1
    acts_on = ['vL', 'p0', 'vR']

    def __init__(self, env, i0, combine=False, move_right=True):
        self.i0 = i0
        self.LP = env.get_LP(i0)
        self.RP = env.get_RP(i0)
        self.W0 = env.H.get_W(i0).replace_labels(['p', 'p*'], ['p0', 'p0*'])
        self.dtype = env.H.dtype
        self.combine = combine
        self.move_right = move_right
        self.N = (self.LP.get_leg('vR').ind_len * self.W0.get_leg('p0').ind_len *
                  self.RP.get_leg('vL').ind_len)
        if combine:
            self.combine_Heff(env)

    def matvec(self, theta):
        """Apply the effective Hamiltonian to `theta`.

        Parameters
        ----------
        theta : :class:`~tenpy.linalg.np_conserved.Array`
            Labels: ``vL, p0, vR`` if combine=False, ``(vL.p0), vR`` or ``vL, (p0.vR)`` if True
            (depending on the direction of movement)

        Returns
        -------
        theta :class:`~tenpy.linalg.np_conserved.Array`
            Product of `theta` and the effective Hamiltonian.
        """
        labels = theta.get_leg_labels()
        if self.combine:
            if self.move_right:
                theta = npc.tensordot(self.LHeff, theta, axes=['(vR.p0*)', '(vL.p0)'])
                # '(vR*.p0)', 'wR', 'vR'
                theta = npc.tensordot(theta, self.RP, axes=[['wR', 'vR'], ['wL', 'vL']])
                theta.ireplace_labels(['(vR*.p0)', 'vL*'], ['(vL.p0)', 'vR'])
            else:
                theta = npc.tensordot(theta, self.RHeff, axes=['(p0.vR)', '(p0*.vL)'])
                # 'vL', 'wL', '(p0.vL*)'
                theta = npc.tensordot(self.LP, theta, axes=[['vR', 'wR'], ['vL', 'wL']])
                theta.ireplace_labels(['vR*', '(p0.vL*)'], ['vL', '(p0.vR)'])
        else:
            theta = npc.tensordot(self.LP, theta, axes=['vR', 'vL'])
            theta = npc.tensordot(self.W0, theta, axes=[['wL', 'p0*'], ['wR', 'p0']])
            theta = npc.tensordot(theta, self.RP, axes=[['wR', 'vR'], ['wL', 'vL']])
            theta.ireplace_labels(['vR*', 'vL*'], ['vL', 'vR'])
        theta.itranspose(labels)  # if necessary, transpose
        return theta

    def combine_Heff(self, env):
        """Combine LP and RP with W to form LHeff and RHeff, depending on the direction.

        In a move to the right, we need LHeff. In a move to the left, we need RHeff. Both contain
        the same W.

        Parameters
        ----------
        env : :class:`~tenpy.networks.mpo.MPOEnvironment`
            Environment for contraction ``<psi|H|psi>``.
        """
        if self.move_right:
            self.LHeff = env._contract_LHeff(self.i0, 'p0')
            self.pipeL = self.LHeff.get_leg('(vR*.p0)')
            self.acts_on = ['(vL.p0)', 'vR']
        else:
            self.RHeff = env._contract_RHeff(self.i0, 'p0')
            self.pipeR = self.RHeff.get_leg('(p0.vL*)')
            self.acts_on = ['vL', '(p0.vR)']

    def combine_theta(self, theta):
        """Combine the legs of `theta`, such that it fits to how we combined the legs of `self`.

        Parameters
        ----------
        theta : :class:`~tenpy.linalg.np_conserved.Array`
            Wave function with labels ``'vL', 'p0', 'vR'``

        Returns
        -------
        theta : :class:`~tenpy.linalg.np_conserved.Array`
            Wave function with labels ``'(vL.p0)', 'vR'``
        """
        if self.combine:
            if self.move_right:
                theta = theta.combine_legs(['vL', 'p0'], pipes=self.pipeL)
            else:
                theta = theta.combine_legs(['p0', 'vR'], pipes=self.pipeR)
        return theta.itranspose(self.acts_on)

    def to_matrix(self):
        """Contract `self` to a matrix."""
        if self.combine:
            if self.move_right:
                contr = npc.tensordot(self.LHeff, self.RP, axes=['wR', 'wL'])
                contr = contr.combine_legs([['(vR*.p0)', 'vL*'], ['(vR.p0*)', 'vL']],
                                           qconj=[+1, -1])
            else:
                contr = npc.tensordot(self.LP, self.RHeff, axes=['wR', 'wL'])
                contr = contr.combine_legs([['vR*', '(p0.vL*)'], ['vR', '(p0*.vL)']],
                                           qconj=[+1, -1])
        else:
            contr = npc.tensordot(self.LP, self.W0, axes=['wR', 'wL'])
            contr = npc.tensordot(contr, self.RP, axes=['wR', 'wL'])
            contr = contr.combine_legs([['vR*', 'p0', 'vL*'], ['vR', 'p0*', 'vL']], qconj=[+1, -1])
        return contr

    def adjoint(self):
        """Return the hermitian conjugate of `self`."""
        adj = copy.copy(self)
        adj.LP = self.LP.conj().ireplace_label('wR*', 'wR')
        adj.RP = self.RP.conj().ireplace_label('wL*', 'wL')
        adj.W0 = self.W0.conj().ireplace_labels(['wL*', 'wR*'], ['wL', 'wR'])
        if self.combine:
            adj.LHeff = self.LHeff.conj().ireplace_label('wR*', 'wR')
            adj.RHeff = self.RHeff.conj().ireplace_label('wL*', 'wL')
        tensors = ['LP', 'RP', 'W0']
        if self.combine:
            tensors.extend(['LHeff', 'RHeff'])
        for key in tensors:
            getattr(adj, key).itranspose(getattr(self, key).get_leg_labels())
        return adj

    def update_LP(self, env, i, U=None):
        if self.combine and self.move_right:
            assert i == self.i0 + 1  # TODO: hit this in single-site?!?
            LP = npc.tensordot(self.LHeff, U, axes=['(vR.p0*)', '(vL.p)'])
            LP = npc.tensordot(U.conj(), LP, axes=['(vL*.p*)', '(vR*.p0)'])
            env.set_LP(i, LP, age=env.get_LP_age(i - 1) + 1)
        else:
            env.get_LP(i, store=True)

    def update_RP(self, env, i, VH=None):
        if self.combine and not self.move_right:
            assert i == self.i0 - 1
            RP = npc.tensordot(VH, self.RHeff, axes=['(p.vR)', '(p0*.vL)'])
            RP = npc.tensordot(RP, VH.conj(), axes=['(p0.vL*)', '(p*.vR*)'])
            env.set_RP(i, RP, age=env.get_RP_age(i + 1) + 1)
        else:
            env.get_RP(i, store=True)


class TwoSiteH(EffectiveH):
    r"""Class defining the two-site effective Hamiltonian for Lanczos.

    The effective two-site Hamiltonian looks like this::

            |        .---       ---.
            |        |    |   |    |
            |       LP----W0--W1---RP
            |        |    |   |    |
            |        .---       ---.

    If `combine` is True, we define `LHeff` and `RHeff`, which are the contractions of `LP` with
    `W0`, and `RP` with `W1`, respectively.

    Parameters
    ----------
    env : :class:`~tenpy.networks.mpo.MPOEnvironment`
        Environment for contraction ``<psi|H|psi>``.
    i0 : int
        Left-most site of the MPS it acts on.
    combine : bool
        Whether to combine legs into pipes. This combines the virtual and
        physical leg for the left site (when moving right) or right side (when moving left)
        into pipes. This reduces the overhead of calculating charge combinations in the
        contractions, but one :meth:`matvec` is formally more expensive, :math:`O(2 d^3 \chi^3 D)`.
    move_right : bool
        Whether the the sweep is moving right or left for the next update.
        Ignored for the :class:`TwoSiteH`.

    Attributes
    ----------
    i0 : int
        Left-most site of the MPS it acts on.
    combine : bool
        Whether to combine legs into pipes. This combines the virtual and
        physical leg for the left site and right site into pipes. This reduces
        the overhead of calculating charge combinations in the contractions,
        but one :meth:`matvec` is formally more expensive, :math:`O(2 d^3 \chi^3 D)`.
    length : int
        Number of (MPS) sites the effective hamiltonian covers.
    acts_on : list of str
        Labels of the state on which `self` acts. NB: class attribute.
        Overwritten by normal attribute, if `combine`.
    LHeff : :class:`~tenpy.linalg.np_conserved.Array`
        Left part of the effective Hamiltonian.
        Labels ``'(vR*.p0)', 'wR', '(vR.p0*)'`` for bra, MPO, ket.
    RHeff : :class:`~tenpy.linalg.np_conserved.Array`
        Right part of the effective Hamiltonian.
        Labels ``'(p1*.vL)', 'wL', '(p1.vL*)'`` for ket, MPO, bra.
    LP, W0, W1, RP : :class:`~tenpy.linalg.np_conserved.Array`
        Tensors making up the network of `self`.
    """
    length = 2
    acts_on = ['vL', 'p0', 'p1', 'vR']

    def __init__(self, env, i0, combine=False, move_right=True):
        self.i0 = i0
        self.LP = env.get_LP(i0)
        self.RP = env.get_RP(i0 + 1)
        self.W0 = env.H.get_W(i0).replace_labels(['p', 'p*'], ['p0', 'p0*'])
        # 'wL', 'wR', 'p0', 'p0*'
        self.W1 = env.H.get_W(i0 + 1).replace_labels(['p', 'p*'], ['p1', 'p1*'])
        # 'wL', 'wR', 'p1', 'p1*'
        self.dtype = env.H.dtype
        self.combine = combine
        self.N = (self.LP.get_leg('vR').ind_len * self.W0.get_leg('p0').ind_len *
                  self.W1.get_leg('p1').ind_len * self.RP.get_leg('vL').ind_len)
        if combine:
            self.combine_Heff(env)

    def matvec(self, theta):
        """Apply the effective Hamiltonian to `theta`.

        Parameters
        ----------
        theta : :class:`~tenpy.linalg.np_conserved.Array`
            Labels: ``vL, p0, p1, vR`` if combine=False, ``(vL.p0), (p1.vR)`` if True

        Returns
        -------
        theta :class:`~tenpy.linalg.np_conserved.Array`
            Product of `theta` and the effective Hamiltonian.
        """
        labels = theta.get_leg_labels()
        if self.combine:
            theta = npc.tensordot(self.LHeff, theta, axes=['(vR.p0*)', '(vL.p0)'])
            theta = npc.tensordot(theta, self.RHeff, axes=[['wR', '(p1.vR)'], ['wL', '(p1*.vL)']])
            theta.ireplace_labels(['(vR*.p0)', '(p1.vL*)'], ['(vL.p0)', '(p1.vR)'])
        else:
            theta = npc.tensordot(self.LP, theta, axes=['vR', 'vL'])
            theta = npc.tensordot(self.W0, theta, axes=[['wL', 'p0*'], ['wR', 'p0']])
            theta = npc.tensordot(theta, self.W1, axes=[['wR', 'p1'], ['wL', 'p1*']])
            theta = npc.tensordot(theta, self.RP, axes=[['wR', 'vR'], ['wL', 'vL']])
            theta.ireplace_labels(['vR*', 'vL*'], ['vL', 'vR'])
        theta.itranspose(labels)  # if necessary, transpose
        # This is where we would truncate. Separate mode from combine?
        return theta

    def combine_Heff(self, env, left=True, right=True):
        """Combine LP and RP with W to form LHeff and RHeff.

        Combine LP with W0 and RP with W1 to get the effective parts of the Hamiltonian with piped
        legs.

        Parameters
        ----------
        env : :class:`~tenpy.networks.mpo.MPOEnvironment`
            Environment for contraction ``<psi|H|psi>``.
        left, right : bool
            The mixer might need only one of LHeff/RHeff after the Lanczos optimization even for
            `combine=True`.
            These flags allow to calculate them specifically.
        """
        if left:
            self.LHeff = env._contract_LHeff(self.i0, 'p0')
            self.pipeL = self.LHeff.get_leg('(vR*.p0)')
        if right:
            self.RHeff = env._contract_RHeff(self.i0 + 1, 'p1')
            self.pipeR = self.RHeff.get_leg('(p1.vL*)')
        self.acts_on = ['(vL.p0)', '(p1.vR)']  # overwrites class attribute!

    def combine_theta(self, theta):
        """Combine the legs of `theta`, such that it fits to how we combined the legs of `self`.

        Parameters
        ----------
        theta : :class:`~tenpy.linalg.np_conserved.Array`
            Wave function with labels ``'vL', 'p0', 'p1', 'vR'``

        Returns
        -------
        theta : :class:`~tenpy.linalg.np_conserved.Array`
            Wave function with labels ``'vL', 'p0', 'p1', 'vR'``
        """
        if self.combine:
            theta = theta.combine_legs([['vL', 'p0'], ['p1', 'vR']],
                                       pipes=[self.pipeL, self.pipeR])
        return theta.itranspose(self.acts_on)

    def to_matrix(self):
        """Contract `self` to a matrix."""
        if self.combine:
            contr = npc.tensordot(self.LHeff, self.RHeff, axes=['wR', 'wL'])
            contr = contr.combine_legs([['(vR*.p0)', '(p1.vL*)'], ['(vR.p0*)', '(p1*.vL)']],
                                       qconj=[+1, -1])
        else:
            contr = npc.tensordot(self.LP, self.W0, axes=['wR', 'wL'])
            contr = npc.tensordot(contr, self.W1, axes=['wR', 'wL'])
            contr = npc.tensordot(contr, self.RP, axes=['wR', 'wL'])
            contr = contr.combine_legs([['vR*', 'p0', 'p1', 'vL*'], ['vR', 'p0*', 'p1*', 'vL']],
                                       qconj=[+1, -1])
        return contr

    def adjoint(self):
        """Return the hermitian conjugate of `self`."""
        adj = copy.copy(self)
        adj.LP = self.LP.conj().ireplace_label('wR*', 'wR')
        adj.RP = self.RP.conj().ireplace_label('wL*', 'wL')
        adj.W0 = self.W0.conj().ireplace_labels(['wL*', 'wR*'], ['wL', 'wR'])
        adj.W1 = self.W1.conj().ireplace_labels(['wL*', 'wR*'], ['wL', 'wR'])
        if self.combine:
            adj.LHeff = self.LHeff.conj().ireplace_label('wR*', 'wR')
            adj.RHeff = self.RHeff.conj().ireplace_label('wL*', 'wL')
        tensors = ['LP', 'RP', 'W0', 'W1']
        if self.combine:
            tensors.extend(['LHeff', 'RHeff'])
        for key in tensors:
            getattr(adj, key).itranspose(getattr(self, key).get_leg_labels())
        return adj

    def update_LP(self, env, i, U=None):
        if self.combine:
            assert i == self.i0 + 1
            LP = npc.tensordot(self.LHeff, U, axes=['(vR.p0*)', '(vL.p)'])
            LP = npc.tensordot(U.conj(), LP, axes=['(vL*.p*)', '(vR*.p0)'])
            env.set_LP(i, LP, age=env.get_LP_age(i - 1) + 1)
        else:
            env.get_LP(i, store=True)

    def update_RP(self, env, i, VH=None):
        if self.combine:
            assert i == self.i0
            RP = npc.tensordot(VH, self.RHeff, axes=['(p.vR)', '(p1*.vL)'])
            RP = npc.tensordot(RP, VH.conj(), axes=['(p1.vL*)', '(p*.vR*)'])
            env.set_RP(i, RP, age=env.get_RP_age(i + 1) + 1)
        else:
            env.get_RP(i, store=True)


class ZeroSiteH(EffectiveH):
    r"""Class defining the zero-site effective Hamiltonian for Lanczos.

    The effective zero-site Hamiltonian looks like this::

            |        .---    ---.
            |        |          |
            |       LP----------RP
            |        |          |
            |        .---    ---.


    Note that this class has less functionality than the :class:`OneSiteH` and :class:`TwoSiteH`.

    Parameters
    ----------
    env : :class:`~tenpy.networks.mpo.MPOEnvironment`
        Environment for contraction ``<psi|H|psi>``.
    i0 : int
        Site index such that `LP` is everything strictly left of `i0`.

    Attributes
    ----------
    length : int
        Number of (MPS) sites the effective hamiltonian covers.
    acts_on : list of str
        Labels of the state on which `self` acts. NB: class attribute.
        Overwritten by normal attribute, if `combine`.
    combine, move_right : bool
        See above.
    LHeff, RHeff : :class:`~tenpy.linalg.np_conserved.Array`
        Only set if :attr:`combine`, and only one of them depending on :attr:`move_right`.
        If `move_right` was True, `LHeff` is set with labels ``'(vR*.p0)', 'wR', '(vR.p0*)'``
        for bra, MPO, ket; otherwise `RHeff` is set with labels ``'(p0*.vL)', 'wL', '(p0, vL*)'``
    LP, W0, RP : :class:`~tenpy.linalg.np_conserved.Array`
        Tensors making up the network of `self`.
    """
    length = 0
    acts_on = ['vL', 'vR']

    def __init__(self, env, i0):
        self.i0 = i0
        self.LP = env.get_LP(i0)
        self.RP = env.get_RP(i0 - 1)
        self.dtype = env.H.dtype
        self.N = self.LP.get_leg('vR').ind_len * self.RP.get_leg('vL').ind_len

    @classmethod
    def from_LP_RP(cls, LP, RP, i0=0):
        self = cls.__new__(cls)
        self.i0 = i0
        self.LP = LP.itranspose(['vR*', 'wR', 'vR'])
        self.RP = RP.itranspose(['wL', 'vL', 'vL*'])
        self.dtype = LP.dtype
        self.N = LP.get_leg('vR').ind_len * RP.get_leg('vL').ind_len
        return self

    def matvec(self, theta):
        """Apply the effective Hamiltonian to `theta`.

        Parameters
        ----------
        theta : :class:`~tenpy.linalg.np_conserved.Array`
            Labels: ``vL, vR``.

        Returns
        -------
        theta :class:`~tenpy.linalg.np_conserved.Array`
            Product of `theta` and the effective Hamiltonian.
        """
        labels = theta.get_leg_labels()
        theta = npc.tensordot(self.LP, theta, axes=['vR', 'vL'])
        theta = npc.tensordot(theta, self.RP, axes=[['wR', 'vR'], ['wL', 'vL']])
        theta.ireplace_labels(['vR*', 'vL*'], ['vL', 'vR'])
        theta.itranspose(labels)  # if necessary, transpose
        return theta

    def to_matrix(self):
        """Contract `self` to a matrix."""
        contr = npc.tensordot(self.LP, self.RP, axes=['wR', 'wL'])
        contr = contr.combine_legs([['vR*', 'vL*'], ['vR', 'vL']], qconj=[+1, -1])
        return contr

    def adjoint(self):
        """Return the hermitian conjugate of `self`."""
        adj = copy.copy(self)
        adj.LP = self.LP.conj().ireplace_label('wR*', 'wR').itranspose(self.LP.get_leg_labels())
        adj.RP = self.RP.conj().ireplace_label('wL*', 'wL').itranspose(self.RP.get_leg_labels())
        return adj


class DummyTwoSiteH(EffectiveH):
    """A dummy replacement for :meth:`TwoSiteH` with similar methods but no actual MPO.

    This allows to base the :class:`VariationalCompression` on the :class:`Sweep` class.
    """
    length = 2

    def __init__(self, *args, **kwargs):
        pass

    def combine_theta(self, theta):
        return theta


class VariationalCompression(Sweep):
    """Variational compression of an MPS (in place).

    To compress an MPS `psi`, use ``VariationalCompression(psi, options).run()``.

    The algorithm is the same as described in :class:`VariationalApplyMPO`,
    except that we don't have an MPO in the networks - one can think of the MPO being trivial.

    .. deprecated :: 0.9.1
        Renamed the option `N_sweeps` to `max_sweeps`.

    Parameters
    ----------
    psi : :class:`~tenpy.networks.mps.MPS`
        The state to be compressed.
    options : dict
        See :cfg:config:`VariationalCompression`.
    resume_data : None | dict
        By default (``None``) ignored. If a `dict`, it should contain the data returned by
        :meth:`get_resume_data` when intending to continue/resume an interrupted run,
        in particular `'init_env_data'`.

    Options
    -------
    .. cfg:config :: VariationalCompression
        :include: Sweep

        trunc_params : dict
            Truncation parameters as described in :cfg:config:`truncation`.
        min_sweeps, max_sweeps : int
            Minimum and maximum number of sweeps to perform for the compression.
        tol_theta_diff: float | None
            Stop after less than `max_sweeps` sweeps if the 1-site wave function changed by less
            than this value, ``1.-|<theta_old|theta_new>| < tol_theta_diff``, where
            theta_old/new are two-site wave functions during the sweep to the left.
            ``None`` disables this convergence check, always performing `max_sweeps` sweeps.
        start_env_sites : int
            Number of sites to contract for the inital LP/RP environment in case of infinite MPS.

    Attributes
    ----------
    renormalize : list
        Used to keep track of renormalization in the last sweep for `psi.norm`.
    """
    EffectiveH = DummyTwoSiteH

    def __init__(self, psi, options, resume_data=None):
        super().__init__(psi, None, options, resume_data=resume_data)
        self.renormalize = []
        self._theta_diff = []

    def run(self):
        """Run the compression.

        The state :attr:`psi` is compressed in place.

        .. warning ::
            Call this function directly after initializing the class, without modifying `psi`
            inbetween. A copy of :attr:`psi` is made during :meth:`init_env`!

        Returns
        -------
        max_trunc_err : :class:`~tenpy.algorithms.truncation.TruncationError`
            The maximal truncation error of a two-site wave function.
        """
        self.options.deprecated_alias("N_sweeps", "max_sweeps",
                                      "Also check out the other new convergence parameters "
                                      "min_N_sweeps and tol_theta_diff!")
        max_sweeps = self.options.get("max_sweeps", 2)
        min_sweeps = self.options.get("min_sweeps", 1)
        tol_diff = self._tol_theta_diff = self.options.get("tol_theta_diff", 1.e-8)
        if min_sweeps == max_sweeps and tol_diff is not None:
            warnings.warn("VariationalCompression with min_sweeps=max_sweeps: "
                          "we recommend to set tol_theta_diff=None to avoid overhead")

        for i in range(max_sweeps):
            self.renormalize = []
            self._theta_diff = []
            max_trunc_err = self.sweep()
            if i + 1 >= min_sweeps and tol_diff is not None:
                max_diff = max(self._theta_diff[-(self.psi.L - self.n_optimize):])
                if max_diff < tol_diff:
                    logger.debug("break VariationalCompression after %d sweeps "
                                "with theta_diff=%.2e", i + 1, max_diff)
                    break
        if self.psi.finite:
            self.psi.norm *= max(self.renormalize)
        return TruncationError(max_trunc_err, 1. - 2. * max_trunc_err)

    def init_env(self, model=None, resume_data=None, orthogonal_to=None):
        """Initialize the environment.

        Parameters
        ----------
        model, orthogonal_to :
            Ignored, only there for compatibility with the :class:`Sweep` class.
        resume_data : dict
            May contain `init_env_data`.
        """
        if resume_data is None:
            resume_data = {}
        init_env_data = resume_data.get("init_env_data", {})
        old_psi = self.psi.copy()
        start_env_sites = self.options.get('start_env_sites', 2)
        if start_env_sites is not None and not self.psi.finite:
            init_env_data['start_env_sites'] = start_env_sites
        if self.env is None:
            cache = self.cache.create_subcache('env')
        else:
            cache = self.env.cache
            cache.clear()
        self.env = MPSEnvironment(self.psi, old_psi, cache=cache, **init_env_data)
        self._init_ortho_to_envs(orthogonal_to, resume_data)
        self.reset_stats()

    def get_sweep_schedule(self):
        """Define the schedule of the sweep.

        Compared to :meth:`~tenpy.algorithms.mps_common.Sweep.get_sweep_schedule`, we add one
        extra update at the end with i0=0 (which is the same as the first update of the sweep).
        This is done to ensure proper convergence after each sweep, even if that implies that
        the site 0 is then updated twice per sweep.
        """
        extra = (0, True, [False, False])
        return itertools.chain(super().get_sweep_schedule(), [extra])

    def update_local(self, _, optimize=True):
        """Perform local update.

        This simply contracts the environments and `theta` from the `ket` to get an updated
        `theta` for the bra `self.psi` (to be changed in place).
        """
        i0 = self.i0
        th = self.env.ket.get_theta(i0, n=2)  # ket is old psi
        LP = self.env.get_LP(i0)
        RP = self.env.get_RP(i0 + 1)
        th = npc.tensordot(LP, th, ['vR', 'vL'])
        th = npc.tensordot(th, RP, ['vR', 'vL'])
        th.ireplace_labels(['vR*', 'vL*'], ['vL', 'vR'])
        th = th.combine_legs([['vL', 'p0'], ['p1', 'vR']], qconj=[+1, -1])
        return self.update_new_psi(th)

    def update_new_psi(self, theta):
        """Given a new two-site wave function `theta`, split it and save it in :attr:`psi`."""
        i0 = self.i0
        new_psi = self.psi
        old_A0 = new_psi.get_B(i0, form='A')
        U, S, VH, err, renormalize = svd_theta(theta,
                                               self.trunc_params,
                                               qtotal_LR=[old_A0.qtotal, None],
                                               inner_labels=['vR', 'vL'])
        U.ireplace_label('(vL.p0)', '(vL.p)')
        VH.ireplace_label('(p1.vR)', '(p.vR)')
        A0 = U.split_legs(['(vL.p)'])
        B1 = VH.split_legs(['(p.vR)'])
        self.renormalize.append(renormalize)
        # first compare to old best guess to check convergence of the sweeps
        if self._tol_theta_diff is not None and self.update_LP_RP[0] == False:
            theta_old = new_psi.get_theta(i0)
            theta_new_trunc = npc.tensordot(A0.scale_axis(S, 'vR'), B1, ['vR', 'vL'])
            theta_new_trunc.iset_leg_labels(['vL', 'p0', 'p1', 'vR'])
            ov = npc.inner(theta_new_trunc, theta_old, do_conj=True, axes='labels')
            theta_diff = 1. - abs(ov)
            self._theta_diff.append(theta_diff)
        # now set the new tensors to the MPS
        new_psi.set_B(i0, A0, form='A')  # left-canonical
        new_psi.set_B(i0 + 1, B1, form='B')  # right-canonical
        new_psi.set_SR(i0, S)
        return {'U': U, 'VH': VH, 'err': err}


class VariationalApplyMPO(VariationalCompression):
    """Variational compression for applying an MPO to an MPS (in place).

    To apply an MPO `U_MPO` to an MPS `psi`, use
    ``VariationalApplyMPO(psi, U_MPO, options).run()``.

    The goal is to find a new MPS `phi` (with `N` tensors) which is optimally close
    to ``U_MPO|psi>``, i.e. it is normalized and maximizes ``| <phi|U_MPO|psi> |^2``.
    The network for this (with `M` tensors for `psi`) is given by


        |     .-------M[0]----M[1]----M[2]---- ...  ----.
        |     |       |       |       |                 |
        |     LP[0]---W[0]----W[1]----W[2]---- ...  --- RP[-1]
        |     |       |       |       |                 |
        |     .-------N[0]*---N[1]*---N[2]*--- ...  ----.

    Here `LP` and `RP` are the environments with partial contractions,
    see also :class:`~tenpy.networks.mpo.MPOEnvironment`.
    This algorithms sweeps through the sites, updating 2 `N` tensors in each :meth:`update_local`,
    say on sites `i0` and `i1` = `i0` +1. We need to maximize::

        |     .-------M[i0]---M[i1]---.
        |     |       |       |       |
        |     LP[i0]--W[i0]---W[i1]---RP[i1]
        |     |       |       |       |
        |     .-------N[i0]*--N[i1]*--.

    The optimal solution is given by::

        |                                     .-------M[i0]---M[i1]---.
        |   ---N[i0]---N[i1]---               |       |       |       |
        |      |       |          = SVD of    LP[i0]--W[i0]---W[i1]---RP[i1]
        |                                     |       |       |       |
        |                                     .-----                --.


    Parameters
    ----------
    psi : :class:`~tenpy.networks.mps.MPS`
        The state to which
    U_MPO : :class:`~tenpy.networks.mpo.MPO`
        MPO to be applied to the state.
    options : dict
        See :cfg:config:`VariationalCompression`.
    **kwargs :
        Further keyword arguments as described in the :class:`Sweep` class.

    Options
    -------
    .. cfg:config :: VariationalApplyMPO
        :include: VariationalCompression


    Attributes
    ----------
    renormalize : list
        Used to keep track of renormalization in the last sweep for `psi.norm`.
    """
    EffectiveH = TwoSiteH

    def __init__(self, psi, U_MPO, options, **kwargs):
        Sweep.__init__(self, psi, U_MPO, options, **kwargs)
        self.renormalize = [None] * (psi.L - int(psi.finite))

    def init_env(self, U_MPO, resume_data=None, orthogonal_to=None):
        """Initialize the environment.

        Parameters
        ----------
        U_MPO : :class:`~tenpy.networks.mpo.MPO`
            The MPO to be applied to the sate.
        resume_data : dict
            May contain `init_env_data`.
        orthogonal_to :
            Ignored.
        """
        if resume_data is None:
            resume_data = {}
        init_env_data = resume_data.get("init_env_data", {})
        old_psi = self.psi.copy()
        start_env_sites = 0 if self.psi.finite else self.psi.L
        start_env_sites = self.options.get("start_env_sites", start_env_sites)
        if start_env_sites is not None:
            init_env_data['start_env_sites'] = start_env_sites
        # note: we need explicit `start_env_sites` since `bra` != `ket`, so we can't converge
        # with MPOTransferMatrix.find_init_LP_RP
        self.env = MPOEnvironment(self.psi, U_MPO, old_psi, **init_env_data)
        self.reset_stats()

    def update_local(self, _, optimize=True):
        """Perform local update.

        This simply contracts the environments and `theta` from the `ket` to get an updated
        `theta` for the bra `self.psi` (to be changed in place).
        """
        i0 = self.i0
        self.make_eff_H()
        th = self.env.ket.get_theta(i0, n=2)  # ket is old psi
        th = self.eff_H.combine_theta(th)
        th = self.eff_H.matvec(th)
        if not self.eff_H.combine:
            th = th.combine_legs([['vL', 'p0'], ['p1', 'vR']], qconj=[+1, -1])
        return self.update_new_psi(th)<|MERGE_RESOLUTION|>--- conflicted
+++ resolved
@@ -43,7 +43,7 @@
     'ZeroSiteH',
     'DummyTwoSiteH',
     'VariationalCompression',
-    'VariationalApplyMPO'
+    'VariationalApplyMPO',
 ]
 
 
@@ -398,17 +398,13 @@
             self._cache_optimize()
             logger.debug(f"in sweep: i0 ={i0}")
             # --------- the main work --------------
-<<<<<<< HEAD
             if (next_qramp[0]==self.i0) and (next_qramp[1]==self.move_right):
                 logger.info("Inserting qramp operator at sweep %d with values: %r ", self.sweeps, next_qramp)
                 theta = self.prepare_update_with_ramp(next_qramp[2])
                 next_qramp=next(qramp_schedule)[0]
                 #print ("next_qramp=",next_qramp)
             else:
-                theta = self.prepare_update()
-=======
-            theta = self.prepare_update_local()
->>>>>>> 3db87cb7
+                theta = self.prepare_update_local()
             update_data = self.update_local(theta, optimize=optimize)
             self.update_env(**update_data)
             self.post_update_local(**update_data)
