--- conflicted
+++ resolved
@@ -136,25 +136,9 @@
         Jv = model_params.get('Jv', 1.)
         Jp = model_params.get('Jp', 1.)
         # vertex/star term
-<<<<<<< HEAD
-        self.add_multi_coupling(Jv, [
-            ('Sigmax', [0, 0], 0),
-            ('Sigmax', [0, 0], 1),
-            ('Sigmax', [-1, 0], 0),
-            ('Sigmax', [0, -1], 1),
-        ])
-        # plaquette term
-        self.add_multi_coupling(Jp, [
-            ('Sigmaz', [0, 0], 0),
-            ('Sigmaz', [0, 0], 1),
-            ('Sigmaz', [0, 1], 0),
-            ('Sigmaz', [1, 0], 1),
-        ])
-=======
         self.add_multi_coupling(Jv, [('Sigmax', [0, 0], 1), ('Sigmax', [0, 0], 0),
                                      ('Sigmax', [-1, 0], 1), ('Sigmax', [0, -1], 0)])
         # plaquette term
         self.add_multi_coupling(Jp, [('Sigmaz', [0, 0], 1), ('Sigmaz', [0, 0], 0),
                                      ('Sigmaz', [0, 1], 1), ('Sigmaz', [1, 0], 0)])
->>>>>>> 4cc12c0a
         # done