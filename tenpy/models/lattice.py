--- conflicted
+++ resolved
@@ -25,8 +25,7 @@
 import logging
 logger = logging.getLogger(__name__)
 
-from ..linalg.charges import DipolarChargeInfo, LegCharge
-from ..linalg.np_conserved import Array
+from ..linalg.charges import DipolarChargeInfo
 from ..networks.site import Site
 from ..tools.misc import to_iterable, to_array, inverse_permutation, get_close, find_subclass
 from ..networks.mps import MPS  # only to check boundary conditions
@@ -189,21 +188,7 @@
         self.order = self.ordering(order)
         # uses attribute setter to calculate _mps2lat_vals_idx_fix_u etc and lat2mps
         self.pairs = pairs if pairs is not None else {}
-<<<<<<< HEAD
-        for name, NN in [('nearest_neighbors', nearest_neighbors),
-                         ('next_nearest_neighbors', next_nearest_neighbors),
-                         ('next_next_nearest_neighbors', next_next_nearest_neighbors)]:
-            if NN is None:
-                continue  # no value set
-            msg = "Lattice.__init__() got argument `{0!s}`.\nSet as `neighbors['{0!s}'] instead!"
-            msg = msg.format(name)
-            warnings.warn(msg, FutureWarning)
-            if name in self.pairs:
-                raise ValueError("{0!s} specified twice!".format(name))
-            self.pairs[name] = NN
         self._mps_sites_cache = None
-=======
->>>>>>> 61234f29
         self.test_sanity()  # check consistency
 
     def test_sanity(self):
@@ -253,7 +238,6 @@
         if self.position_disorder is not None:
             assert self.position_disorder.shape == self.shape + (self.basis.shape[-1], )
 
-<<<<<<< HEAD
     @property
     def unit_cell(self):
         return self._unit_cell
@@ -262,7 +246,7 @@
     def unit_cell(self, value):
         self._mps_sites_cache = None
         self._unit_cell = value
-=======
+
     @classmethod
     def from_model_params(cls, model_params, sites):
         """Initialize by reading sizes, boundary conditions etc from `model_params`.
@@ -289,7 +273,6 @@
                 bc_y = 'open'
             return cls(Lx, Ly, sites, order=order, bc=[bc_x, bc_y], bc_MPS=bc_MPS)
         raise NotImplementedError(f'Subclass {cls.__name__} should overwrite this')
->>>>>>> 61234f29
 
     def copy(self):
         """Shallow copy of `self`."""
@@ -1636,28 +1619,6 @@
             strides.append(strides[-1] * L)
         self._strides = np.array(strides, np.intp)
 
-<<<<<<< HEAD
-    @property
-    def nearest_neighbors(self):
-        msg = ("Deprecated access with ``lattice.nearest_neighbors``.\n"
-               "Use ``lattice.pairs['nearest_neighbors']`` instead.")
-        warnings.warn(msg, FutureWarning)
-        return self.pairs['nearest_neighbors']
-
-    @property
-    def next_nearest_neighbors(self):
-        msg = ("Deprecated access with ``lattice.next_nearest_neighbors``.\n"
-               "Use ``lattice.pairs['next_nearest_neighbors']`` instead.")
-        warnings.warn(msg, FutureWarning)
-        return self.pairs['next_nearest_neighbors']
-
-    @property
-    def next_next_nearest_neighbors(self):
-        msg = ("Deprecated access with ``lattice.next_next_nearest_neighbors``.\n"
-               "Use ``lattice.pairs['next_next_nearest_neighbors']`` instead.")
-        warnings.warn(msg, FutureWarning)
-        return self.pairs['next_next_nearest_neighbors']
-
     def with_grouped_sites(self, grouped_sites):
         """Return a lattice with sites given by `grouped_sites`.
 
@@ -1679,8 +1640,6 @@
         res.mps_unit_cell_width = self.mps_unit_cell_width
         return res
 
-=======
->>>>>>> 61234f29
 
 class TrivialLattice(Lattice):
     """Trivial lattice consisting of a single (possibly large) unit cell in 1D.
