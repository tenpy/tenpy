# Copyright 2018-2021 TeNPy Developers, GNU GPLv3
from setuptools import setup, find_packages
from setuptools import Extension
import numpy
import sys
import os
import subprocess

if not sys.version_info >= (3, 6):
    print("ERROR: old python version, the script got called by\n" + sys.version)
    sys.exit(1)

# hardcode version for people without git

MAJOR, MINOR, MICRO = 0, 9, 0
RELEASED = False
VERSION = '{0:d}.{1:d}.{2:d}'.format(MAJOR, MINOR, MICRO)

#  Before updating a version, make sure that *all* tests run successfully!
#  To update to a new release:
#      # update changelog and release notes
#      # update the version in this module and in tenpy/version.py, set RELEASED=True
#      git commit -m "VERSION 0.1.2"
#      git tag -s "v0.1.2"  # (sign: requires GPG key)
#      bash ./compile.sh
#      pytest -m "not slow"  # run at least a quick test!
#      # python setup.py sdist  # create source package for PyPI, done by github action
#      # reset RELEASED = False in this module and tenpy/version.py, copy changelog template.
#      git commit -m "reset released=False"
#      git push
#      git push origin v0.1.2 # also push the tag
#      create release with release-notes on github
#      # (the release triggers the github action for uploading the package to PyPi like this:
#      # python -m twine upload dist/physics-tenpy-0.1.2.tar.gz
# or   # python -m twine upload --repository-url https://test.pypi.org/legacy/ dist/physics-tenpy-0.1.2.tar.gz
#      # wait for conda-forge bot to create a pull request with the new version and merge it


def get_git_revision():
    """Get revision hash from git."""
    if not os.path.exists('.git'):
        rev = "unknown"
    else:
        try:
            rev = subprocess.check_output(['git', 'rev-parse', 'HEAD'],
                                          stderr=subprocess.STDOUT).decode().strip()
        except:
            rev = "unknown"
    return rev


def get_git_description():
    """Get number of commits since last git tag.

    If unknown, return 0
    """
    if not os.path.exists('.git'):
        return 0
    try:
        descr = subprocess.check_output(['git', 'describe', '--tags', '--long'],
                                        stderr=subprocess.STDOUT).decode().strip()
    except:
        return 0
    return int(descr.split('-')[1])


def get_version_info():
    full_version = VERSION
    git_rev = get_git_revision()
    if not RELEASED:
        full_version += '.dev{0:d}+{1!s}'.format(get_git_description(), git_rev[:7])
    return full_version, git_rev


def write_version_py(full_version, git_rev, filename='tenpy/_version.py'):
    """Write the version during compilation to disc."""
    content = """\
# THIS FILE IS GENERATED FROM setup.py
# thus, it contains the version during compilation
# Copyright 2018-2021 TeNPy Developers, GNU GPLv3
version = '{version!s}'
short_version = 'v' + version
released = {released!s}
full_version = '{full_version!s}'
git_revision = '{git_rev!s}'
numpy_version = '{numpy_ver!s}'
cython_version = '{cython_ver!s}'
"""
    try:
        import Cython
        cython_ver = Cython.__version__
    except:
        cython_ver = "(not available)"
    content = content.format(version=VERSION,
                             full_version=full_version,
                             released=RELEASED,
                             git_rev=git_rev,
                             numpy_ver=numpy.version.full_version,
                             cython_ver=cython_ver)
    with open(filename, 'w') as f:
        f.write(content)
    # done


def read_requ_file(filename):
    with open(filename, 'r') as f:
        requ = f.readlines()
    return [l.strip() for l in requ if l.strip()]


def setup_cython_extension():
    try:
        from Cython.Build import cythonize
    except:
        return []
    include_dirs = [numpy.get_include()]
    OSincludes=os.getenv('INCLUDE')        
    if OSincludes is not None:
        print ("adding further INCLUDE paths from environment: ",OSincludes)
        include_dirs.append(OSincludes)
    libs = []
    lib_dirs = []
    macros = []  # C/C++ mmacros, #DEF ... in C/C++ code.
    cython_macros = {}  # Cython macros in .pyx files
    comp_direct = {  # compiler_directives
        'language_level': 3,  # use python 3
        'embedsignature': True,  # write function signature in doc-strings
    }

    # see tenpy/tools/optimization.py for details on "TENPY_OPTIMIZE"
    TENPY_OPTIMIZE = int(os.getenv("TENPY_OPTIMIZE", 1))
    if TENPY_OPTIMIZE > 1:
        comp_direct['initializedcheck'] = False
        comp_direct['boundscheck'] = False
    if TENPY_OPTIMIZE < 1:
        comp_direct['profile'] = True
        comp_direct['linetrace'] = True
    HAVE_MKL = 0
    MKL_DIR = os.getenv("MKL_DIR", os.getenv("MKLROOT", os.getenv("MKL_HOME", "")))
    if MKL_DIR:
        include_dirs.append(os.path.join(MKL_DIR, 'include'))
        lib_dirs.append(os.path.join(MKL_DIR, 'lib', 'intel64'))
        HAVE_MKL = 1
    CONDA_PREFIX = os.getenv("CONDA_PREFIX")
    if CONDA_PREFIX:
        include_dirs.append(os.path.join(CONDA_PREFIX, 'include'))
        lib_dirs.append(os.path.join(CONDA_PREFIX, 'lib'))
        if not HAVE_MKL:
            # check whether mkl-devel is installed
            HAVE_MKL = int(os.path.exists(os.path.join(CONDA_PREFIX, 'include', 'mkl.h')))
    HAVE_MKL = int(os.getenv("HAVE_MKL", HAVE_MKL))
    print("compile with HAVE_MKL =", HAVE_MKL)
    cython_macros['HAVE_MKL'] = HAVE_MKL
    if HAVE_MKL:
        libs.extend(['mkl_rt', 'pthread', 'iomp5'])
        if os.getenv("MKL_INTERFACE_LAYER", "LP64").startswith("ILP64"):
            print("using MKL interface layer ILP64 with 64-bit indices")
            macros.append(('MKL_ILP64', None))  # compile with 64-bit indices
            cython_macros['MKL_INTERFACE_LAYER'] = 1
            # the 1 is the value of `MKL_INTERFACE_ILP64` in "mkl_service.h"
            # we make sure to call mkl_set_interface_layer(MKL_INTERFACE_LAYER) in cython.
        else:
            print("using default MKL interface layer")
            cython_macros['MKL_INTERFACE_LAYER'] = 0
        # macros.append(('MKL_DIRECT_CALL', None))  # TODO: benchmark: helpfull?

<<<<<<< HEAD
    # compile time flags (#DEF ...)
    comp_flags = {'TENPY_OPTIMIZE': TENPY_OPTIMIZE}
=======
    extensions = [
        Extension("*", ["tenpy/linalg/*.pyx"],
                  include_dirs=include_dirs,
                  libraries=libs,
                  library_dirs=lib_dirs,
                  define_macros=macros,
                  language='c++')
    ]
>>>>>>> b49f0e03
    ext_modules = cythonize(extensions,
                            compiler_directives=comp_direct,
                            compile_time_env=cython_macros)
    return ext_modules


def setup_package():
    # change directory to root path of the repository
    src_path = os.path.dirname(os.path.abspath(sys.argv[0]))
    os.chdir(src_path)

    # avoid warning from tenpy.tools.optimization.use_cython when we didn't compile yet.
    os.environ.setdefault("TENPY_NO_CYTHON", "true")

    full_version, git_rev = get_version_info()
    write_version_py(full_version, git_rev)

    ext_modules = setup_cython_extension()

    extras_require = {
        'extra': ['bottleneck', 'yapf==0.28.0', 'docformatter==1.3.1'],
        'io': ['h5py', 'pyyaml'],
        'plot': ['matplotlib>=2.0'],
        'test': ['pytest'],
    }
    extras_require['all'] = [r for requ in extras_require.values() for r in requ]

    setup(version=full_version,
          ext_modules=ext_modules,
          install_requires=read_requ_file('requirements.txt'),
          extras_require=extras_require)


if __name__ == "__main__":
    setup_package()<|MERGE_RESOLUTION|>--- conflicted
+++ resolved
@@ -164,10 +164,6 @@
             cython_macros['MKL_INTERFACE_LAYER'] = 0
         # macros.append(('MKL_DIRECT_CALL', None))  # TODO: benchmark: helpfull?
 
-<<<<<<< HEAD
-    # compile time flags (#DEF ...)
-    comp_flags = {'TENPY_OPTIMIZE': TENPY_OPTIMIZE}
-=======
     extensions = [
         Extension("*", ["tenpy/linalg/*.pyx"],
                   include_dirs=include_dirs,
@@ -176,7 +172,6 @@
                   define_macros=macros,
                   language='c++')
     ]
->>>>>>> b49f0e03
     ext_modules = cythonize(extensions,
                             compiler_directives=comp_direct,
                             compile_time_env=cython_macros)
